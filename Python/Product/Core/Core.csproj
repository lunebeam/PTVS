--- conflicted
+++ resolved
@@ -181,21 +181,8 @@
   </ItemGroup>
   <ItemGroup>
     <None Include="source.extension.vsixmanifest" />
-<<<<<<< HEAD
-    <Content Include="$(PackagesPath)\Newtonsoft.Json\lib\net45\Newtonsoft.Json.dll">
-      <VSIXSubPath>.</VSIXSubPath>
-      <CopyToOutputDirectory>PreserveNewest</CopyToOutputDirectory>
-      <IncludeInVSIX>true</IncludeInVSIX>
-    </Content>
-    <Content Include="..\..\References\Dev$(VSTarget)\Microsoft.VisualStudio.Debugger.Interop.VSCodeDebuggerHost.dll">
-      <VSIXSubPath>.</VSIXSubPath>
-      <CopyToOutputDirectory>PreserveNewest</CopyToOutputDirectory>
-      <IncludeInVSIX>true</IncludeInVSIX>
-    </Content>
-=======
     <Content Include="License_en-US.rtf" />
     <Content Include="$(PackagesPath)\Newtonsoft.Json\lib\net45\Newtonsoft.Json.dll" />
->>>>>>> 12a125a4
   </ItemGroup>
   <ItemGroup>
     <Compile Include="Properties\AssemblyInfo.cs" />
