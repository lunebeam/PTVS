--- conflicted
+++ resolved
@@ -165,17 +165,7 @@
                     EnsureMutableBuffers();
                     _buffers.Remove(bi);
 
-<<<<<<< HEAD
-        private void InitBuffer(ITextBuffer buffer, int id = 0) {
-            var bi = _services.GetBufferInfo(buffer);
-            if (!bi.SetAnalysisEntryId(id)) {
-                // TODO: this can occur when a buffer has multiple views (new window, peek window)
-                //Debug.Fail("Buffer is already initialized");
-                return;
-            }
-=======
                     bi.RemoveSink(this);
->>>>>>> 7a4c8f26
 
                     VsProjectAnalyzer.DisconnectErrorList(bi);
                     _bufferIdMapping.Remove(bi.AnalysisBufferId);
