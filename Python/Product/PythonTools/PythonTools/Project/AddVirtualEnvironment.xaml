--- conflicted
+++ resolved
@@ -56,14 +56,8 @@
                                    Content="{x:Static common:Strings.AddVirtualEnvironmentWindow_BrowsePathError}"/>
 
                             <Label Name="BrowsePathOrigPrefixError">
-<<<<<<< HEAD
-                                <TextBlock TextWrapping="Wrap">
-                                    <Run Text="{Binding BrowseOrigPrefix, StringFormat={x:Static common:Strings.AddVirtualEnvironmentWindow_BrowsePathOrigPrefixError}}" />
-                                </TextBlock>
-=======
                                 <TextBlock TextWrapping="Wrap"
                                            Text="{Binding BrowseOrigPrefix, StringFormat={x:Static common:Strings.AddVirtualEnvironmentWindow_BrowsePathOrigPrefixError}}"/>
->>>>>>> 3077bb56
                             </Label>
                         </Grid>
                         <DataTemplate.Triggers>
