// Python Tools for Visual Studio
// Copyright(c) Microsoft Corporation
// All rights reserved.
//
// Licensed under the Apache License, Version 2.0 (the License); you may not use
// this file except in compliance with the License. You may obtain a copy of the
// License at http://www.apache.org/licenses/LICENSE-2.0
//
// THIS CODE IS PROVIDED ON AN  *AS IS* BASIS, WITHOUT WARRANTIES OR CONDITIONS
// OF ANY KIND, EITHER EXPRESS OR IMPLIED, INCLUDING WITHOUT LIMITATION ANY
// IMPLIED WARRANTIES OR CONDITIONS OF TITLE, FITNESS FOR A PARTICULAR PURPOSE,
// MERCHANTABLITY OR NON-INFRINGEMENT.
//
// See the Apache Version 2.0 License for specific language governing
// permissions and limitations under the License.

using System;
using System.Collections.Generic;
using System.Diagnostics;
using System.IO;
using System.Linq;
using System.Windows;
using Microsoft.PythonTools.Analysis;
using Microsoft.PythonTools.Editor;
using Microsoft.PythonTools.Editor.Core;
using Microsoft.PythonTools.Infrastructure;
using Microsoft.PythonTools.Intellisense;
using Microsoft.PythonTools.Navigation;
using Microsoft.PythonTools.Refactoring;
using Microsoft.VisualStudio;
using Microsoft.VisualStudio.ComponentModelHost;
using Microsoft.VisualStudio.Editor;
using Microsoft.VisualStudio.Language.Intellisense;
using Microsoft.VisualStudio.OLE.Interop;
using Microsoft.VisualStudio.Shell;
using Microsoft.VisualStudio.Shell.Interop;
using Microsoft.VisualStudio.Text;
using Microsoft.VisualStudio.Text.Editor;
using Microsoft.VisualStudio.Text.Editor.OptionsExtensionMethods;
using Microsoft.VisualStudio.Text.Operations;
using Microsoft.VisualStudio.TextManager.Interop;
using Microsoft.VisualStudioTools;
using Microsoft.VisualStudioTools.Navigation;
using IServiceProvider = System.IServiceProvider;

namespace Microsoft.PythonTools.Language {
    /// <summary>
    /// IOleCommandTarget implementation for interacting with various editor commands.  This enables
    /// wiring up most of our features to the VisualStudio editor.  We currently support:
    ///     Goto Definition
    ///     Find All References
    ///     Show Member List
    ///     Complete Word
    ///     Enable/Disable Outlining
    ///     Comment/Uncomment block
    /// 
    /// We also support Python specific commands via this class.  Currently these commands are
    /// added by updating our CommandTable class to contain a new command.  These commands also need
    /// to be registered in our .vsct file so that VS knows about them.
    /// </summary>
    internal sealed class EditFilter : IOleCommandTarget {
        private readonly PythonEditorServices _editorServices;
        private readonly IVsTextView _vsTextView;
        private readonly ITextView _textView;
        private readonly IOleCommandTarget _next;

        private EditFilter(
            PythonEditorServices editorServices,
            IVsTextView vsTextView,
            ITextView textView,
            IOleCommandTarget next
        ) {
            _editorServices = editorServices;
            _vsTextView = vsTextView;
            _textView = textView;
            _next = next;

            BraceMatcher.WatchBraceHighlights(_editorServices, textView);

            if (_next == null) {
                ErrorHandler.ThrowOnFailure(vsTextView.AddCommandFilter(this, out _next));
            }
        }

        public static EditFilter GetOrCreate(
            PythonEditorServices editorServices,
            ITextView textView,
            IOleCommandTarget next = null
        ) {
            var vsTextView = editorServices.EditorAdaptersFactoryService.GetViewAdapter(textView);
            return textView.Properties.GetOrCreateSingletonProperty(() => new EditFilter(
                editorServices,
                vsTextView,
                textView,
                next
            ));
        }

        public static EditFilter GetOrCreate(
            PythonEditorServices editorServices,
            IVsTextView vsTextView,
            IOleCommandTarget next = null
        ) {
            var textView = editorServices.EditorAdaptersFactoryService.GetWpfTextView(vsTextView);
            return textView.Properties.GetOrCreateSingletonProperty(() => new EditFilter(
                editorServices,
                vsTextView,
                textView,
                next
            ));
        }

        /// <summary>
        /// Implements Goto Definition.  Called when the user selects Goto Definition from the 
        /// context menu or hits the hotkey associated with Goto Definition.
        /// 
        /// If there is 1 and only one definition immediately navigates to it.  If there are
        /// no references displays a dialog box to the user.  Otherwise it opens the find
        /// symbols dialog with the list of results.
        /// </summary>
        private async void GotoDefinition() {
            UpdateStatusForIncompleteAnalysis();

            var caret = _textView.GetPythonCaret();
            var analysis = _textView.GetAnalysisAtCaret(_editorServices.Site);
            if (analysis != null && caret != null) {
                var defs = await analysis.Analyzer.AnalyzeExpressionAsync(analysis, caret.Value);
                if (defs == null) {
                    return;
                }
                Dictionary<LocationInfo, SimpleLocationInfo> references, definitions, values;
                GetDefsRefsAndValues(analysis.Analyzer, _editorServices.Site, defs.Expression, defs.Variables, out definitions, out references, out values);

                if ((values.Count + definitions.Count) == 1) {
                    if (values.Count != 0) {
                        foreach (var location in values.Keys) {
                            GotoLocation(location);
                            break;
                        }
                    } else {
                        foreach (var location in definitions.Keys) {
                            GotoLocation(location);
                            break;
                        }
                    }
                } else if (values.Count + definitions.Count == 0) {
                    if (String.IsNullOrWhiteSpace(defs.Expression)) {
                        MessageBox.Show(Strings.CannotGoToDefn, Strings.ProductTitle);
                    } else {
                        MessageBox.Show(Strings.CannotGoToDefn_Name.FormatUI(defs.Expression), Strings.ProductTitle);
                    }
                } else if (definitions.Count == 0) {
                    ShowFindSymbolsDialog(defs.Expression, new SymbolList(Strings.SymbolListValues, StandardGlyphGroup.GlyphForwardType, values.Values));
                } else if (values.Count == 0) {
                    ShowFindSymbolsDialog(defs.Expression, new SymbolList(Strings.SymbolListDefinitions, StandardGlyphGroup.GlyphLibrary, definitions.Values));
                } else {
                    ShowFindSymbolsDialog(defs.Expression,
                        new LocationCategory(
                            new SymbolList(Strings.SymbolListDefinitions, StandardGlyphGroup.GlyphLibrary, definitions.Values),
                            new SymbolList(Strings.SymbolListValues, StandardGlyphGroup.GlyphForwardType, values.Values)
                        )
                    );
                }
            }
        }

        /// <summary>
        /// Moves the caret to the specified location, staying in the current text view 
        /// if possible.
        /// 
        /// https://pytools.codeplex.com/workitem/1649
        /// </summary>
        private void GotoLocation(LocationInfo location) {
            Debug.Assert(location != null);
<<<<<<< HEAD
            Debug.Assert(location.Span.Start.Line > 0);
            Debug.Assert(location.Span.Start.Column > 0);

            if (PathUtils.IsSamePath(location.FilePath, _textView.GetFilePath())) {
                var viewAdapter = _vsTextView;
                viewAdapter.SetCaretPos(location.Span.Start.Line - 1, location.Span.Start.Column - 1);
                viewAdapter.CenterLines(location.Span.Start.Line - 1, 1);
=======
            Debug.Assert(location.StartLine > 0);
            Debug.Assert(location.StartColumn > 0);

            if (PathUtils.IsSamePath(location.FilePath, _textView.GetFilePath())) {
                var viewAdapter = _vsTextView;
                viewAdapter.SetCaretPos(location.StartLine - 1, location.StartColumn - 1);
                viewAdapter.CenterLines(location.StartLine - 1, 1);
>>>>>>> 41b1ce5c
            } else {
                PythonToolsPackage.NavigateTo(
                    _editorServices.Site,
                    location.FilePath,
                    Guid.Empty,
                    location.StartLine - 1,
                    location.StartColumn - 1
                );
            }
        }

        /// <summary>
        /// Implements Find All References.  Called when the user selects Find All References from
        /// the context menu or hits the hotkey associated with find all references.
        /// 
        /// Always opens the Find Symbol Results box to display the results.
        /// </summary>
        private async void FindAllReferences() {
            UpdateStatusForIncompleteAnalysis();

            var caret = _textView.GetPythonCaret();
            var analysis = _textView.GetAnalysisAtCaret(_editorServices.Site);
            if (analysis != null && caret != null) {
                var references = await analysis.Analyzer.AnalyzeExpressionAsync(analysis, caret.Value);
                if (references == null) {
                    return;
                }

                var locations = GetFindRefLocations(analysis.Analyzer, _editorServices.Site, references.Expression, references.Variables);

                ShowFindSymbolsDialog(references.Expression, locations);
            }
        }

        internal static LocationCategory GetFindRefLocations(VsProjectAnalyzer analyzer, IServiceProvider serviceProvider, string expr, IReadOnlyList<IAnalysisVariable> analysis) {
            Dictionary<LocationInfo, SimpleLocationInfo> references, definitions, values;
            GetDefsRefsAndValues(analyzer, serviceProvider, expr, analysis, out definitions, out references, out values);

            var locations = new LocationCategory(
                new SymbolList(Strings.SymbolListDefinitions, StandardGlyphGroup.GlyphLibrary, definitions.Values),
                new SymbolList(Strings.SymbolListValues, StandardGlyphGroup.GlyphForwardType, values.Values),
                new SymbolList(Strings.SymbolListReferences, StandardGlyphGroup.GlyphReference, references.Values)
            );
            return locations;
        }

        private static void GetDefsRefsAndValues(VsProjectAnalyzer analyzer, IServiceProvider serviceProvider, string expr, IReadOnlyList<IAnalysisVariable> variables, out Dictionary<LocationInfo, SimpleLocationInfo> definitions, out Dictionary<LocationInfo, SimpleLocationInfo> references, out Dictionary<LocationInfo, SimpleLocationInfo> values) {
            references = new Dictionary<LocationInfo, SimpleLocationInfo>();
            definitions = new Dictionary<LocationInfo, SimpleLocationInfo>();
            values = new Dictionary<LocationInfo, SimpleLocationInfo>();

            if (variables == null) {
                Debug.Fail("unexpected null variables");
                return;
            }

            foreach (var v in variables) {
                if (v?.Location == null) {
                    Debug.Fail("unexpected null variable or location");
                    continue;
                }
                if (v.Location.FilePath == null) {
                    // ignore references in the REPL
                    continue;
                }

                switch (v.Type) {
                    case VariableType.Definition:
                        values.Remove(v.Location);
                        definitions[v.Location] = new SimpleLocationInfo(analyzer, serviceProvider, expr, v.Location, StandardGlyphGroup.GlyphGroupField);
                        break;
                    case VariableType.Reference:
                        references[v.Location] = new SimpleLocationInfo(analyzer, serviceProvider, expr, v.Location, StandardGlyphGroup.GlyphGroupField);
                        break;
                    case VariableType.Value:
                        if (!definitions.ContainsKey(v.Location)) {
                            values[v.Location] = new SimpleLocationInfo(analyzer, serviceProvider, expr, v.Location, StandardGlyphGroup.GlyphGroupField);
                        }
                        break;
                }
            }
        }

        /// <summary>
        /// Opens the find symbols dialog with a list of results.  This is done by requesting
        /// that VS does a search against our library GUID.  Our library then responds to
        /// that request by extracting the prvoided symbol list out and using that for the
        /// search results.
        /// </summary>
        private void ShowFindSymbolsDialog(string expr, IVsNavInfo symbols) {
            // ensure our library is loaded so find all references will go to our library
            _editorServices.Site.GetService(typeof(IPythonLibraryManager));

            if (!string.IsNullOrEmpty(expr)) {
                var findSym = (IVsFindSymbol)_editorServices.Site.GetService(typeof(SVsObjectSearch));
                VSOBSEARCHCRITERIA2 searchCriteria = new VSOBSEARCHCRITERIA2();
                searchCriteria.eSrchType = VSOBSEARCHTYPE.SO_ENTIREWORD;
                searchCriteria.pIVsNavInfo = symbols;
                searchCriteria.grfOptions = (uint)_VSOBSEARCHOPTIONS2.VSOBSO_LISTREFERENCES;
                searchCriteria.szName = expr;

                Guid guid = Guid.Empty;
                //  new Guid("{a5a527ea-cf0a-4abf-b501-eafe6b3ba5c6}")
                ErrorHandler.ThrowOnFailure(findSym.DoSearch(new Guid(CommonConstants.LibraryGuid), new VSOBSEARCHCRITERIA2[] { searchCriteria }));
            } else {
                var statusBar = (IVsStatusbar)_editorServices.Site.GetService(typeof(SVsStatusbar));
                statusBar.SetText(Strings.FindReferencesCaretMustBeOnValidExpression);
            }
        }

        internal class LocationCategory : SimpleObjectList<SymbolList>, IVsNavInfo, ICustomSearchListProvider {
            internal LocationCategory(params SymbolList[] locations) {
                foreach (var location in locations) {
                    if (location.Children.Count > 0) {
                        Children.Add(location);
                    }
                }
            }
           
            public override uint CategoryField(LIB_CATEGORY lIB_CATEGORY) {
                return (uint)(_LIB_LISTTYPE.LLT_HIERARCHY | _LIB_LISTTYPE.LLT_MEMBERS | _LIB_LISTTYPE.LLT_PACKAGE);
            }

            #region IVsNavInfo Members

            public int EnumCanonicalNodes(out IVsEnumNavInfoNodes ppEnum) {
                ppEnum = new NodeEnumerator<SymbolList>(Children);
                return VSConstants.S_OK;
            }

            public int EnumPresentationNodes(uint dwFlags, out IVsEnumNavInfoNodes ppEnum) {
                ppEnum = new NodeEnumerator<SymbolList>(Children);
                return VSConstants.S_OK;
            }

            public int GetLibGuid(out Guid pGuid) {
                pGuid = Guid.Empty;
                return VSConstants.S_OK;
            }

            public int GetSymbolType(out uint pdwType) {
                pdwType = (uint)_LIB_LISTTYPE2.LLT_MEMBERHIERARCHY;
                return VSConstants.S_OK;
            }

            #endregion

            #region ICustomSearchListProvider Members

            public IVsSimpleObjectList2 GetSearchList() {
                return this;
            }

            #endregion
        }

        internal class SimpleLocationInfo : SimpleObject, IVsNavInfoNode {
            private readonly IServiceProvider _serviceProvider;
            private readonly LocationInfo _locationInfo;
            private readonly StandardGlyphGroup _glyphType;
            private readonly string _pathText, _lineText;

            public SimpleLocationInfo(VsProjectAnalyzer analyzer, IServiceProvider serviceProvider, string searchText, LocationInfo locInfo, StandardGlyphGroup glyphType) {
                _serviceProvider = serviceProvider;
                _locationInfo = locInfo;
                _glyphType = glyphType;
                _pathText = GetSearchDisplayText();
                AnalysisEntry entry = analyzer.GetAnalysisEntryFromPath(_locationInfo.FilePath);
                if (entry != null) {
<<<<<<< HEAD
                    _lineText = entry.GetLine(_locationInfo.Span.Start.Line) ?? "";
=======
                    _lineText = entry.GetLine(_locationInfo.StartLine) ?? "";
>>>>>>> 41b1ce5c
                } else {
                    _lineText = "";
                }
            }

            public override string Name {
                get {
                    return _locationInfo.FilePath;
                }
            }

            public override string GetTextRepresentation(VSTREETEXTOPTIONS options) {
                if (options == VSTREETEXTOPTIONS.TTO_DEFAULT) {
                    return _pathText + _lineText.Trim();
                }
                return String.Empty;
            }

            private string GetSearchDisplayText() {
                return String.Format("{0} - {1}: ",
                    _locationInfo.FilePath,
<<<<<<< HEAD
                    _locationInfo.Span.Start);
=======
                    _locationInfo.StartLine,
                    _locationInfo.StartColumn);
>>>>>>> 41b1ce5c
            }

            public override string UniqueName {
                get {
                    return _locationInfo.FilePath;
                }
            }

            public override bool CanGoToSource {
                get {
                    return true;
                }
            }

            public override VSTREEDISPLAYDATA DisplayData {
                get {
                    var res = new VSTREEDISPLAYDATA();
                    res.Image = res.SelectedImage = (ushort)_glyphType;
                    res.State = (uint)_VSTREEDISPLAYSTATE.TDS_FORCESELECT;

                    // This code highlights the text but it gets the wrong region.  This should be re-enabled
                    // and highlight the correct region.

                    //res.ForceSelectStart = (ushort)(_pathText.Length + _locationInfo.Column - 1);
                    //res.ForceSelectLength = (ushort)_locationInfo.Length;
                    return res;
                }
            }

            public override void GotoSource(VSOBJGOTOSRCTYPE SrcType) {
                PythonToolsPackage.NavigateTo(
                    _serviceProvider,
                    _locationInfo.FilePath,
                    Guid.Empty,
                    _locationInfo.StartLine - 1,
                    _locationInfo.StartColumn - 1
                );
            }

            #region IVsNavInfoNode Members

            public int get_Name(out string pbstrName) {
                pbstrName = _locationInfo.FilePath;
                return VSConstants.S_OK;
            }

            public int get_Type(out uint pllt) {
                pllt = 16; // (uint)_LIB_LISTTYPE2.LLT_MEMBERHIERARCHY;
                return VSConstants.S_OK;
            }

            #endregion
        }

        internal class SymbolList : SimpleObjectList<SimpleLocationInfo>, IVsNavInfo, IVsNavInfoNode, ICustomSearchListProvider, ISimpleObject {
            private readonly string _name;
            private readonly StandardGlyphGroup _glyphGroup;

            internal SymbolList(string description, StandardGlyphGroup glyphGroup, IEnumerable<SimpleLocationInfo> locations) {
                _name = description;
                _glyphGroup = glyphGroup;
                foreach (var location in locations) {
                    Children.Add(location);
                }
            }

            public override uint CategoryField(LIB_CATEGORY lIB_CATEGORY) {
                return (uint)(_LIB_LISTTYPE.LLT_MEMBERS | _LIB_LISTTYPE.LLT_PACKAGE);
            }

            #region ISimpleObject Members

            public bool CanDelete {
                get { return false; }
            }

            public bool CanGoToSource {
                get { return false; }
            }

            public bool CanRename {
                get { return false; }
            }

            public string Name {
                get { return _name; }
            }

            public string UniqueName {
                get { return _name; }
            }

            public string FullName {
                get {
                    return _name;
                }
            }

            public string GetTextRepresentation(VSTREETEXTOPTIONS options) {
                switch(options) {
                    case VSTREETEXTOPTIONS.TTO_DISPLAYTEXT:
                        return _name;
                }
                return null;
            }

            public string TooltipText {
                get { return null; }
            }

            public object BrowseObject {
                get { return null; }
            }

            public System.ComponentModel.Design.CommandID ContextMenuID {
                get { return null; }
            }

            public VSTREEDISPLAYDATA DisplayData {
                get { 
                    var res = new VSTREEDISPLAYDATA();
                    res.Image = res.SelectedImage = (ushort)_glyphGroup;
                    return res;
                }
            }

            public void Delete() {
            }

            public void DoDragDrop(OleDataObject dataObject, uint grfKeyState, uint pdwEffect) {
            }

            public void Rename(string pszNewName, uint grfFlags) {
            }

            public void GotoSource(VSOBJGOTOSRCTYPE SrcType) {
            }

            public void SourceItems(out IVsHierarchy ppHier, out uint pItemid, out uint pcItems) {
                ppHier = null;
                pItemid = 0;
                pcItems = 0;
            }

            public uint EnumClipboardFormats(_VSOBJCFFLAGS _VSOBJCFFLAGS, VSOBJCLIPFORMAT[] rgcfFormats) {
                return VSConstants.S_OK;
            }

            public void FillDescription(_VSOBJDESCOPTIONS _VSOBJDESCOPTIONS, IVsObjectBrowserDescription3 pobDesc) {
            }

            public IVsSimpleObjectList2 FilterView(uint ListType) {
                return this;
            }

            #endregion

            #region IVsNavInfo Members

            public int EnumCanonicalNodes(out IVsEnumNavInfoNodes ppEnum) {
                ppEnum = new NodeEnumerator<SimpleLocationInfo>(Children);
                return VSConstants.S_OK;
            }

            public int EnumPresentationNodes(uint dwFlags, out IVsEnumNavInfoNodes ppEnum) {
                ppEnum = new NodeEnumerator<SimpleLocationInfo>(Children);
                return VSConstants.S_OK;
            }

            public int GetLibGuid(out Guid pGuid) {
                pGuid = Guid.Empty;
                return VSConstants.S_OK;
            }

            public int GetSymbolType(out uint pdwType) {
                pdwType = (uint)_LIB_LISTTYPE2.LLT_MEMBERHIERARCHY;
                return VSConstants.S_OK;
            }

            #endregion

            #region ICustomSearchListProvider Members

            public IVsSimpleObjectList2 GetSearchList() {
                return this;
            }

            #endregion

            #region IVsNavInfoNode Members

            public int get_Name(out string pbstrName) {
                pbstrName = "name";
                return VSConstants.S_OK;
            }

            public int get_Type(out uint pllt) {
                pllt = 16; // (uint)_LIB_LISTTYPE2.LLT_MEMBERHIERARCHY;
                return VSConstants.S_OK;
            }

            #endregion
        }

        class NodeEnumerator<T> : IVsEnumNavInfoNodes where T : IVsNavInfoNode {
            private readonly IList<T> _locations;
            private IEnumerator<T> _locationEnum;

            public NodeEnumerator(IList<T> locations) {
                _locations = locations;
                Reset();
            }

            #region IVsEnumNavInfoNodes Members

            public int Clone(out IVsEnumNavInfoNodes ppEnum) {
                ppEnum = new NodeEnumerator<T>(_locations);
                return VSConstants.S_OK;
            }

            public int Next(uint celt, IVsNavInfoNode[] rgelt, out uint pceltFetched) {
                pceltFetched = 0;
                while (celt-- != 0 && _locationEnum.MoveNext()) {
                    rgelt[pceltFetched++] = _locationEnum.Current;
                }
                return VSConstants.S_OK;
            }

            public int Reset() {
                _locationEnum = _locations.GetEnumerator();
                return VSConstants.S_OK;
            }

            public int Skip(uint celt) {
                while (celt-- != 0) {
                    _locationEnum.MoveNext();
                }
                return VSConstants.S_OK;
            }

            #endregion
        }

        private void UpdateStatusForIncompleteAnalysis() {
            var statusBar = (IVsStatusbar)_editorServices.Site.GetService(typeof(SVsStatusbar));
            var analyzer = _textView.GetAnalyzerAtCaret(_editorServices.Site);
            if (analyzer != null && analyzer.IsAnalyzing) {
                statusBar.SetText(Strings.SourceAnalysisNotUpToDate);
            }
        }

        #region IOleCommandTarget Members

        /// <summary>
        /// Called from VS when we should handle a command or pass it on.
        /// </summary>
        public int Exec(ref Guid pguidCmdGroup, uint nCmdID, uint nCmdexecopt, IntPtr pvaIn, IntPtr pvaOut) {
            try {
                return ExecWorker(ref pguidCmdGroup, nCmdID, nCmdexecopt, pvaIn, pvaOut);
            } catch (Exception ex) {
                ex.ReportUnhandledException(_editorServices.Site, GetType());
                return VSConstants.E_FAIL;
            }
        }

        private int ExecWorker(ref Guid pguidCmdGroup, uint nCmdID, uint nCmdexecopt, IntPtr pvaIn, IntPtr pvaOut) {
            // preprocessing
            if (pguidCmdGroup == VSConstants.GUID_VSStandardCommandSet97) {
                switch ((VSConstants.VSStd97CmdID)nCmdID) {
                    case VSConstants.VSStd97CmdID.Paste:
                        if (!_editorServices.Python.AdvancedOptions.PasteRemovesReplPrompts) {
                            // Not stripping prompts, so don't use our logic
                            break;
                        }
                        var beforePaste = _textView.TextSnapshot;
                        if (_editorServices.EditOperationsFactory.GetEditorOperations(_textView).Paste()) {
                            var afterPaste = _textView.TextSnapshot;
                            var um = _editorServices.UndoManagerFactory.GetTextBufferUndoManager(afterPaste.TextBuffer);
                            using (var undo = um.TextBufferUndoHistory.CreateTransaction(Strings.RemoveReplPrompts)) {
                                if (ReplPromptHelpers.RemovePastedPrompts(beforePaste, afterPaste)) {
                                    undo.Complete();
                                }
                            }
                            return VSConstants.S_OK;
                        }
                        break;
                    case VSConstants.VSStd97CmdID.GotoDefn: GotoDefinition(); return VSConstants.S_OK;
                    case VSConstants.VSStd97CmdID.FindReferences: FindAllReferences(); return VSConstants.S_OK;
                }
            } else if (pguidCmdGroup == VSConstants.VsStd12) {
                switch ((VSConstants.VSStd12CmdID)nCmdID) {
                    case VSConstants.VSStd12CmdID.PeekDefinition:
                        if (_editorServices.PeekBroker != null &&
                            !_textView.Roles.Contains(PredefinedTextViewRoles.EmbeddedPeekTextView) &&
                            !_textView.Roles.Contains(PredefinedTextViewRoles.CodeDefinitionView)) {
                            _editorServices.PeekBroker.TriggerPeekSession(_textView, PredefinedPeekRelationships.Definitions.Name);
                            return VSConstants.S_OK;
                        }
                        break;
                }
            } else if (pguidCmdGroup == CommonConstants.Std2KCmdGroupGuid) {
                SnapshotPoint? pyPoint;
                switch ((VSConstants.VSStd2KCmdID)nCmdID) {
                    case VSConstants.VSStd2KCmdID.RETURN:
                        pyPoint = _textView.GetPythonCaret();
                        if (pyPoint != null) {
                            // https://github.com/Microsoft/PTVS/issues/241
                            // If the current line is a full line comment and we
                            // are splitting the text, automatically insert the
                            // comment marker on the new line.
                            var line = pyPoint.Value.GetContainingLine();
                            var lineText = pyPoint.Value.Snapshot.GetText(line.Start, pyPoint.Value - line.Start);
                            int comment = lineText.IndexOf('#');
                            if (comment >= 0 &&
                                pyPoint.Value < line.End &&
                                line.Start + comment < pyPoint.Value &&
                                string.IsNullOrWhiteSpace(lineText.Remove(comment))
                            ) {
                                int extra = lineText.Skip(comment + 1).TakeWhile(char.IsWhiteSpace).Count() + 1;
                                using (var edit = line.Snapshot.TextBuffer.CreateEdit()) {
                                    edit.Insert(
                                        pyPoint.Value.Position,
                                        _textView.Options.GetNewLineCharacter() + lineText.Substring(0, comment + extra)
                                    );
                                    edit.Apply();
                                }
                                
                                return VSConstants.S_OK;
                            }
                        }
                        break;

                    case VSConstants.VSStd2KCmdID.FORMATDOCUMENT:
                        pyPoint = _textView.GetPythonCaret();
                        if (pyPoint != null) {
                            FormatCode(new SnapshotSpan(pyPoint.Value.Snapshot, 0, pyPoint.Value.Snapshot.Length), false);
                        }
                        return VSConstants.S_OK;
                    case VSConstants.VSStd2KCmdID.FORMATSELECTION:
                        foreach (var span in _textView.BufferGraph.MapDownToFirstMatch(
                            _textView.Selection.StreamSelectionSpan.SnapshotSpan,
                            SpanTrackingMode.EdgeInclusive,
                            EditorExtensions.IsPythonContent
                        )) {
                            FormatCode(span, true);
                        }
                        return VSConstants.S_OK;
                    case VSConstants.VSStd2KCmdID.SHOWMEMBERLIST:
                    case VSConstants.VSStd2KCmdID.COMPLETEWORD:
                        var controller = _textView.Properties.GetProperty<IntellisenseController>(typeof(IntellisenseController));
                        if (controller != null) {
                            controller.TriggerCompletionSession(
                                (VSConstants.VSStd2KCmdID)nCmdID == VSConstants.VSStd2KCmdID.COMPLETEWORD,
                                '\0',
                                true
                            );
                            return VSConstants.S_OK;
                        }
                        break;

                    case VSConstants.VSStd2KCmdID.QUICKINFO:
                        controller = _textView.Properties.GetProperty<IntellisenseController>(typeof(IntellisenseController));
                        if (controller != null) {
                            controller.TriggerQuickInfo();
                            return VSConstants.S_OK;
                        }
                        break;

                    case VSConstants.VSStd2KCmdID.PARAMINFO:
                        controller = _textView.Properties.GetProperty<IntellisenseController>(typeof(IntellisenseController));
                        if (controller != null) {
                            controller.TriggerSignatureHelp();
                            return VSConstants.S_OK;
                        }
                        break;
                    case VSConstants.VSStd2KCmdID.OUTLN_STOP_HIDING_ALL:
                        _textView.GetOutliningTagger()?.Disable(_textView.TextSnapshot);
                        // let VS get the event as well
                        break;

                    case VSConstants.VSStd2KCmdID.OUTLN_START_AUTOHIDING:
                        _textView.GetOutliningTagger()?.Enable(_textView.TextSnapshot);
                        // let VS get the event as well
                        break;
                    case VSConstants.VSStd2KCmdID.COMMENT_BLOCK:
                    case VSConstants.VSStd2KCmdID.COMMENTBLOCK:
                        if (_textView.CommentOrUncommentBlock(comment: true)) {
                            return VSConstants.S_OK;
                        }
                        break;

                    case VSConstants.VSStd2KCmdID.UNCOMMENT_BLOCK:
                    case VSConstants.VSStd2KCmdID.UNCOMMENTBLOCK:
                        if (_textView.CommentOrUncommentBlock(comment: false)) {
                            return VSConstants.S_OK;
                        }
                        break;
                    case VSConstants.VSStd2KCmdID.EXTRACTMETHOD:
                        ExtractMethod();
                        return VSConstants.S_OK;
                    case VSConstants.VSStd2KCmdID.RENAME:
                        RefactorRename();
                        return VSConstants.S_OK;
                }
            } else if (pguidCmdGroup == GuidList.guidPythonToolsCmdSet) {
                switch (nCmdID) {
                    case PkgCmdIDList.cmdidRefactorRenameIntegratedShell:
                        RefactorRename();
                        return VSConstants.S_OK;
                    case PkgCmdIDList.cmdidExtractMethodIntegratedShell:
                        ExtractMethod();
                        return VSConstants.S_OK;
                    case CommonConstants.StartDebuggingCmdId:
                    case CommonConstants.StartWithoutDebuggingCmdId:
                        PythonToolsPackage.LaunchFile(_editorServices.Site, _textView.GetFilePath(), nCmdID == CommonConstants.StartDebuggingCmdId, true);
                        return VSConstants.S_OK;
                }

            }

            return _next.Exec(pguidCmdGroup, nCmdID, nCmdexecopt, pvaIn, pvaOut);
        }


        private void ExtractMethod() {
            new Refactoring.MethodExtractor(_editorServices, _textView).ExtractMethod(new ExtractMethodUserInput(_editorServices.Site)).DoNotWait();
        }

        private async void FormatCode(SnapshotSpan span, bool selectResult) {
            AnalysisEntry entry;
            if (!_editorServices.AnalysisEntryService.TryGetAnalysisEntry(span.Snapshot.TextBuffer, out entry)) {
                return;
            }

            var options = _editorServices.Python.GetCodeFormattingOptions();
            options.NewLineFormat = _textView.Options.GetNewLineCharacter();

            await entry.Analyzer.FormatCodeAsync(span, _textView, options, selectResult);
        }

        internal void RefactorRename() {
            var analyzer = _textView.GetAnalyzerAtCaret(_editorServices.Site);
            if (analyzer.IsAnalyzing) {
                var dialog = new WaitForCompleteAnalysisDialog(analyzer);

                var res = dialog.ShowModal();
                if (res != true) {
                    // user cancelled dialog before analysis completed...
                    return;
                }
            }

            new VariableRenamer(_textView, _editorServices.Site).RenameVariable(
                new RenameVariableUserInput(_editorServices.Site),
                (IVsPreviewChangesService)_editorServices.Site.GetService(typeof(SVsPreviewChangesService))
            ).DoNotWait();
        }

        private const uint CommandDisabledAndHidden = (uint)(OLECMDF.OLECMDF_INVISIBLE | OLECMDF.OLECMDF_SUPPORTED | OLECMDF.OLECMDF_DEFHIDEONCTXTMENU);

        /// <summary>
        /// Called from VS to see what commands we support.  
        /// </summary>
        public int QueryStatus(ref Guid pguidCmdGroup, uint cCmds, OLECMD[] prgCmds, IntPtr pCmdText) {
            if (pguidCmdGroup == VSConstants.GUID_VSStandardCommandSet97) {
                for (int i = 0; i < cCmds; i++) {
                    switch ((VSConstants.VSStd97CmdID)prgCmds[i].cmdID) {
                        case VSConstants.VSStd97CmdID.GotoDefn:
                            prgCmds[i].cmdf = (uint)(OLECMDF.OLECMDF_ENABLED | OLECMDF.OLECMDF_SUPPORTED);
                            break;
                        case VSConstants.VSStd97CmdID.FindReferences:
                            prgCmds[i].cmdf = (uint)(OLECMDF.OLECMDF_ENABLED | OLECMDF.OLECMDF_SUPPORTED);
                            break;
                    }
                }
            } else if (pguidCmdGroup == VSConstants.VsStd12) {
                for (int i = 0; i < cCmds; i++) {
                    switch ((VSConstants.VSStd12CmdID)prgCmds[i].cmdID) {
                        case VSConstants.VSStd12CmdID.PeekDefinition:
                            // Since our provider supports standalone files,
                            // the predicate isn't invoked but it needs to be non null.
                            var canPeek = _editorServices.PeekBroker?.CanTriggerPeekSession(
                                _textView,
                                PredefinedPeekRelationships.Definitions.Name,
                                isStandaloneFilePredicate: (string filename) => false
                            );
                            prgCmds[i].cmdf = (uint)OLECMDF.OLECMDF_SUPPORTED;
                            prgCmds[0].cmdf |= (uint)(canPeek == true ? OLECMDF.OLECMDF_ENABLED : OLECMDF.OLECMDF_INVISIBLE);
                            break;
                    }
                }
            } else if (pguidCmdGroup == GuidList.guidPythonToolsCmdSet) {
                for (int i = 0; i < cCmds; i++) {
                    switch (prgCmds[i].cmdID) {
                        case PkgCmdIDList.cmdidRefactorRenameIntegratedShell:
                            // C# provides the refactor context menu for the main VS command outside
                            // of the integrated shell.  In the integrated shell we provide our own
                            // command for it so these still show up.
                            prgCmds[i].cmdf = CommandDisabledAndHidden;
                            break;
                        case PkgCmdIDList.cmdidExtractMethodIntegratedShell:
                            // C# provides the refactor context menu for the main VS command outside
                            // of the integrated shell.  In the integrated shell we provide our own
                            // command for it so these still show up.
                            prgCmds[i].cmdf = CommandDisabledAndHidden;
                            break;
                        case CommonConstants.StartDebuggingCmdId:
                        case CommonConstants.StartWithoutDebuggingCmdId:
                            // Don't enable the command when the file is null or doesn't exist,
                            // which can happen in the diff window.
                            if (File.Exists(_textView.GetFilePath())) {
                                prgCmds[i].cmdf = (uint)(OLECMDF.OLECMDF_ENABLED | OLECMDF.OLECMDF_SUPPORTED);
                            } else {
                                prgCmds[i].cmdf = CommandDisabledAndHidden;
                            }
                            return VSConstants.S_OK;
                        default:
                            lock (PythonToolsPackage.CommandsLock) {
                                foreach (var command in PythonToolsPackage.Commands.Keys) {
                                    if (command.CommandId == prgCmds[i].cmdID) {
                                        int? res = command.EditFilterQueryStatus(ref prgCmds[i], pCmdText);
                                        if (res != null) {
                                            return res.Value;
                                        }
                                    }
                                }
                            }
                            break;
                    }
                }
            } else if (pguidCmdGroup == CommonConstants.Std2KCmdGroupGuid) {
                for (int i = 0; i < cCmds; i++) {
                    switch ((VSConstants.VSStd2KCmdID)prgCmds[i].cmdID) {
                        case VSConstants.VSStd2KCmdID.FORMATDOCUMENT:
                        case VSConstants.VSStd2KCmdID.FORMATSELECTION:

                        case VSConstants.VSStd2KCmdID.SHOWMEMBERLIST:
                        case VSConstants.VSStd2KCmdID.COMPLETEWORD:
                        case VSConstants.VSStd2KCmdID.QUICKINFO:
                        case VSConstants.VSStd2KCmdID.PARAMINFO:
                            prgCmds[i].cmdf = (uint)(OLECMDF.OLECMDF_ENABLED | OLECMDF.OLECMDF_SUPPORTED);
                            break;

                        case VSConstants.VSStd2KCmdID.OUTLN_STOP_HIDING_ALL:
                            if (_textView.GetOutliningTagger()?.Enabled == true) {
                                prgCmds[i].cmdf = (uint)(OLECMDF.OLECMDF_ENABLED | OLECMDF.OLECMDF_SUPPORTED);
                            }
                            break;

                        case VSConstants.VSStd2KCmdID.OUTLN_START_AUTOHIDING:
                            if (_textView.GetOutliningTagger()?.Enabled == false) {
                                prgCmds[i].cmdf = (uint)(OLECMDF.OLECMDF_ENABLED | OLECMDF.OLECMDF_SUPPORTED);
                            }
                            break;

                        case VSConstants.VSStd2KCmdID.COMMENT_BLOCK:
                        case VSConstants.VSStd2KCmdID.COMMENTBLOCK:
                        case VSConstants.VSStd2KCmdID.UNCOMMENT_BLOCK:
                        case VSConstants.VSStd2KCmdID.UNCOMMENTBLOCK:
                            prgCmds[i].cmdf = (uint)(OLECMDF.OLECMDF_ENABLED | OLECMDF.OLECMDF_SUPPORTED);
                            break;
                        case VSConstants.VSStd2KCmdID.EXTRACTMETHOD:
                            QueryStatusExtractMethod(prgCmds, i);
                            break;
                        case VSConstants.VSStd2KCmdID.RENAME:
                            QueryStatusRename(prgCmds, i);
                            break;
                    }
                }
            }

            if (prgCmds.All(f => f.cmdf != 0)) {
                return VSConstants.S_OK;
            }

            return _next.QueryStatus(ref pguidCmdGroup, cCmds, prgCmds, pCmdText);
        }

        private void QueryStatusExtractMethod(OLECMD[] prgCmds, int i) {
            switch (Refactoring.MethodExtractor.CanExtract(_textView)) {
                case true:
                    prgCmds[i].cmdf = (uint)(OLECMDF.OLECMDF_ENABLED | OLECMDF.OLECMDF_SUPPORTED);
                    break;
                case false:
                    prgCmds[i].cmdf = (uint)(OLECMDF.OLECMDF_SUPPORTED);
                    break;
                case null:
                    prgCmds[i].cmdf = (uint)(OLECMDF.OLECMDF_INVISIBLE);
                    break;
            }
        }

        private void QueryStatusRename(OLECMD[] prgCmds, int i) {
            var analyzer = _textView.GetAnalyzerAtCaret(_editorServices.Site);
            if (analyzer != null && _textView.GetPythonBufferAtCaret() != null) {
                prgCmds[i].cmdf = (uint)(OLECMDF.OLECMDF_ENABLED | OLECMDF.OLECMDF_SUPPORTED);
            } else {
                prgCmds[i].cmdf = (uint)(OLECMDF.OLECMDF_INVISIBLE);
            }
        }

#endregion

        internal void DoIdle(IOleComponentManager compMgr) {
        }
    }
}<|MERGE_RESOLUTION|>--- conflicted
+++ resolved
@@ -172,15 +172,6 @@
         /// </summary>
         private void GotoLocation(LocationInfo location) {
             Debug.Assert(location != null);
-<<<<<<< HEAD
-            Debug.Assert(location.Span.Start.Line > 0);
-            Debug.Assert(location.Span.Start.Column > 0);
-
-            if (PathUtils.IsSamePath(location.FilePath, _textView.GetFilePath())) {
-                var viewAdapter = _vsTextView;
-                viewAdapter.SetCaretPos(location.Span.Start.Line - 1, location.Span.Start.Column - 1);
-                viewAdapter.CenterLines(location.Span.Start.Line - 1, 1);
-=======
             Debug.Assert(location.StartLine > 0);
             Debug.Assert(location.StartColumn > 0);
 
@@ -188,7 +179,6 @@
                 var viewAdapter = _vsTextView;
                 viewAdapter.SetCaretPos(location.StartLine - 1, location.StartColumn - 1);
                 viewAdapter.CenterLines(location.StartLine - 1, 1);
->>>>>>> 41b1ce5c
             } else {
                 PythonToolsPackage.NavigateTo(
                     _editorServices.Site,
@@ -358,11 +348,7 @@
                 _pathText = GetSearchDisplayText();
                 AnalysisEntry entry = analyzer.GetAnalysisEntryFromPath(_locationInfo.FilePath);
                 if (entry != null) {
-<<<<<<< HEAD
-                    _lineText = entry.GetLine(_locationInfo.Span.Start.Line) ?? "";
-=======
                     _lineText = entry.GetLine(_locationInfo.StartLine) ?? "";
->>>>>>> 41b1ce5c
                 } else {
                     _lineText = "";
                 }
@@ -384,12 +370,8 @@
             private string GetSearchDisplayText() {
                 return String.Format("{0} - {1}: ",
                     _locationInfo.FilePath,
-<<<<<<< HEAD
-                    _locationInfo.Span.Start);
-=======
                     _locationInfo.StartLine,
                     _locationInfo.StartColumn);
->>>>>>> 41b1ce5c
             }
 
             public override string UniqueName {
