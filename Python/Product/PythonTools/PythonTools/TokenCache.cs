--- conflicted
+++ resolved
@@ -166,11 +166,7 @@
     /// to the text buffer snapshot. If text buffer is updated, 
     /// tokenization snapshot continues using buffer snapshot it was
     /// created on.</remarks>
-<<<<<<< HEAD
-    internal interface ILineTokenizationSnapshot: IDisposable {
-=======
     internal interface ILineTokenizationSnapshot : IDisposable {
->>>>>>> a06dbbb5
         /// <summary>
         /// Gets the tokenization for the specified line.
         /// </summary>
@@ -178,23 +174,13 @@
         /// <param name="lazyTokenizer">Tokenizer factory</param>
         LineTokenization GetLineTokenization(ITextSnapshotLine line, Lazy<Tokenizer> lazyTokenizer);
     }
-<<<<<<< HEAD
 
     internal class TokenCache {
         private readonly object _lock = new object();
         private LineTokenizationMap _map = new LineTokenizationMap();
-        
-        // Controls 'copy on write' when buffer changes from a background thread
-        private int _useCount; 
-=======
-
-    internal class TokenCache {
-        private readonly object _lock = new object();
-        private LineTokenizationMap _map = new LineTokenizationMap();
 
         // Controls 'copy on write' when buffer changes from a background thread
         private int _useCount;
->>>>>>> a06dbbb5
 
         /// <summary>
         /// Obtains tokenization snapshot that is immutable 
@@ -202,11 +188,7 @@
         /// </summary>
         /// <returns></returns>
         internal ILineTokenizationSnapshot GetSnapshot() {
-<<<<<<< HEAD
-            lock(_lock) {
-=======
             lock (_lock) {
->>>>>>> a06dbbb5
                 _useCount++;
                 return new LineTokenizationSnapshot(this, _map);
             }
@@ -218,11 +200,7 @@
         internal void Release(LineTokenizationMap map) {
             lock (_lock) {
                 if (_map == map) {
-<<<<<<< HEAD
-                    if(_useCount == 0) {
-=======
                     if (_useCount == 0) {
->>>>>>> a06dbbb5
                         throw new InvalidOperationException("Line tokenization map is not in use");
                     }
                     _useCount--;
@@ -279,7 +257,6 @@
                         Array.Copy(map, _map, map.Length);
                     }
                     return new LineTokenizationMap(map);
-<<<<<<< HEAD
                 }
             }
 
@@ -364,91 +341,6 @@
                 tokenization = _map[line];
                 if (tokenization.Tokens != null) {
                     return true;
-=======
-                }
-            }
-
-            internal LineTokenization GetLineTokenization(ITextSnapshotLine line, Lazy<Tokenizer> lazyTokenizer) {
-                var lineNumber = line.LineNumber;
-
-                lock (_lock) {
-                    EnsureCapacity(line.Snapshot.LineCount);
-                    var start = IndexOfPreviousTokenization(lineNumber + 1, 0, out var lineTok);
-
-                    while (++start <= lineNumber) {
-                        var state = lineTok.State;
-
-                        if (!TryGetTokenization(start, out lineTok)) {
-                            _map[start] = lineTok = lazyTokenizer.Value.TokenizeLine(line.Snapshot.GetLineFromLineNumber(start), state);
-                        }
-                    }
-                    return lineTok;
-                }
-            }
-
-            internal void Update(TextContentChangedEventArgs e, Lazy<Tokenizer> lazyTokenizer) {
-                var snapshot = e.After;
-                lock (_lock) {
-                    EnsureCapacity(snapshot.LineCount);
-
-                    foreach (var change in e.Changes) {
-                        var endLine = snapshot.GetLineNumberFromPosition(change.NewEnd) + 1;
-                        if (change.LineCountDelta > 0) {
-                            InsertLines(endLine - change.LineCountDelta, change.LineCountDelta);
-                        } else if (change.LineCountDelta < 0) {
-                            DeleteLines(endLine, Math.Min(-change.LineCountDelta, snapshot.LineCount - endLine));
-                        }
-
-                        ApplyChanges(new SnapshotSpan(snapshot, change.NewSpan), lazyTokenizer);
-                    }
-                }
-            }
-
-            private void ApplyChanges(SnapshotSpan span, Lazy<Tokenizer> lazyTokenizer) {
-                var firstLine = span.Start.GetContainingLine().LineNumber;
-                var lastLine = span.End.GetContainingLine().LineNumber;
-
-                AssertCapacity(firstLine);
-
-                // find the closest line preceding firstLine for which we know tokenizer state
-                firstLine = IndexOfPreviousTokenization(firstLine, 0, out var lineTokenization) + 1;
-
-                for (var lineNo = firstLine; lineNo < span.Snapshot.LineCount; ++lineNo) {
-                    var line = span.Snapshot.GetLineFromLineNumber(lineNo);
-
-                    var beforeState = lineTokenization.State;
-                    _map[lineNo] = lineTokenization = lazyTokenizer.Value.TokenizeLine(line, beforeState);
-                    var afterState = lineTokenization.State;
-
-                    // stop if we visited all affected lines and the current line has no tokenization state
-                    // or its previous state is the same as the new state.
-                    if (lineNo > lastLine && (beforeState == null || beforeState.Equals(afterState))) {
-                        break;
-                    }
-                }
-            }
-
-            /// <summary>
-            /// Looks for the first cached tokenization preceding the given line.
-            /// Returns the line we have a tokenization for or minLine - 1 if there is none.
-            /// </summary>
-            private int IndexOfPreviousTokenization(int line, int minLine, out LineTokenization tokenization) {
-                line--;
-                while (line >= minLine) {
-                    if (_map[line].Tokens != null) {
-                        tokenization = _map[line];
-                        return line;
-                    }
-                    line--;
-                }
-                tokenization = default(LineTokenization);
-                return minLine - 1;
-            }
-
-            private bool TryGetTokenization(int line, out LineTokenization tokenization) {
-                tokenization = _map[line];
-                if (tokenization.Tokens != null) {
-                    return true;
                 }
                 tokenization = default(LineTokenization);
                 return false;
@@ -468,7 +360,6 @@
 
                 if (capacity > _map.Length) {
                     Array.Resize(ref _map, Math.Max(capacity, (_map.Length + 1) * 2));
->>>>>>> a06dbbb5
                 }
                 tokenization = default(LineTokenization);
                 return false;
@@ -480,20 +371,6 @@
                 Debug.Assert(_map.Length > capacity);
             }
 
-<<<<<<< HEAD
-            private void EnsureCapacity(int capacity) {
-                if (_map == null) {
-                    _map = new LineTokenization[capacity];
-                    return;
-                }
-
-                if (capacity > _map.Length) {
-                    Array.Resize(ref _map, Math.Max(capacity, (_map.Length + 1) * 2));
-                }
-            }
-
-=======
->>>>>>> a06dbbb5
             private void DeleteLines(int index, int count) {
                 if (index > _map.Length - count) {
                     throw new ArgumentOutOfRangeException(nameof(index), "Must be 'count' less than the size of the cache");
