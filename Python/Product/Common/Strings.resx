﻿<?xml version="1.0" encoding="utf-8"?>
<root>
  <!-- 
    Microsoft ResX Schema 
    
    Version 2.0
    
    The primary goals of this format is to allow a simple XML format 
    that is mostly human readable. The generation and parsing of the 
    various data types are done through the TypeConverter classes 
    associated with the data types.
    
    Example:
    
    ... ado.net/XML headers & schema ...
    <resheader name="resmimetype">text/microsoft-resx</resheader>
    <resheader name="version">2.0</resheader>
    <resheader name="reader">System.Resources.ResXResourceReader, System.Windows.Forms, ...</resheader>
    <resheader name="writer">System.Resources.ResXResourceWriter, System.Windows.Forms, ...</resheader>
    <data name="Name1"><value>this is my long string</value><comment>this is a comment</comment></data>
    <data name="Color1" type="System.Drawing.Color, System.Drawing">Blue</data>
    <data name="Bitmap1" mimetype="application/x-microsoft.net.object.binary.base64">
        <value>[base64 mime encoded serialized .NET Framework object]</value>
    </data>
    <data name="Icon1" type="System.Drawing.Icon, System.Drawing" mimetype="application/x-microsoft.net.object.bytearray.base64">
        <value>[base64 mime encoded string representing a byte array form of the .NET Framework object]</value>
        <comment>This is a comment</comment>
    </data>
                
    There are any number of "resheader" rows that contain simple 
    name/value pairs.
    
    Each data row contains a name, and value. The row also contains a 
    type or mimetype. Type corresponds to a .NET class that support 
    text/value conversion through the TypeConverter architecture. 
    Classes that don't support this are serialized and stored with the 
    mimetype set.
    
    The mimetype is used for serialized objects, and tells the 
    ResXResourceReader how to depersist the object. This is currently not 
    extensible. For a given mimetype the value must be set accordingly:
    
    Note - application/x-microsoft.net.object.binary.base64 is the format 
    that the ResXResourceWriter will generate, however the reader can 
    read any of the formats listed below.
    
    mimetype: application/x-microsoft.net.object.binary.base64
    value   : The object must be serialized with 
            : System.Runtime.Serialization.Formatters.Binary.BinaryFormatter
            : and then encoded with base64 encoding.
    
    mimetype: application/x-microsoft.net.object.soap.base64
    value   : The object must be serialized with 
            : System.Runtime.Serialization.Formatters.Soap.SoapFormatter
            : and then encoded with base64 encoding.

    mimetype: application/x-microsoft.net.object.bytearray.base64
    value   : The object must be serialized into a byte array 
            : using a System.ComponentModel.TypeConverter
            : and then encoded with base64 encoding.
    -->
  <xsd:schema id="root" xmlns="" xmlns:xsd="http://www.w3.org/2001/XMLSchema" xmlns:msdata="urn:schemas-microsoft-com:xml-msdata">
    <xsd:import namespace="http://www.w3.org/XML/1998/namespace" />
    <xsd:element name="root" msdata:IsDataSet="true">
      <xsd:complexType>
        <xsd:choice maxOccurs="unbounded">
          <xsd:element name="metadata">
            <xsd:complexType>
              <xsd:sequence>
                <xsd:element name="value" type="xsd:string" minOccurs="0" />
              </xsd:sequence>
              <xsd:attribute name="name" use="required" type="xsd:string" />
              <xsd:attribute name="type" type="xsd:string" />
              <xsd:attribute name="mimetype" type="xsd:string" />
              <xsd:attribute ref="xml:space" />
            </xsd:complexType>
          </xsd:element>
          <xsd:element name="assembly">
            <xsd:complexType>
              <xsd:attribute name="alias" type="xsd:string" />
              <xsd:attribute name="name" type="xsd:string" />
            </xsd:complexType>
          </xsd:element>
          <xsd:element name="data">
            <xsd:complexType>
              <xsd:sequence>
                <xsd:element name="value" type="xsd:string" minOccurs="0" msdata:Ordinal="1" />
                <xsd:element name="comment" type="xsd:string" minOccurs="0" msdata:Ordinal="2" />
              </xsd:sequence>
              <xsd:attribute name="name" type="xsd:string" use="required" msdata:Ordinal="1" />
              <xsd:attribute name="type" type="xsd:string" msdata:Ordinal="3" />
              <xsd:attribute name="mimetype" type="xsd:string" msdata:Ordinal="4" />
              <xsd:attribute ref="xml:space" />
            </xsd:complexType>
          </xsd:element>
          <xsd:element name="resheader">
            <xsd:complexType>
              <xsd:sequence>
                <xsd:element name="value" type="xsd:string" minOccurs="0" msdata:Ordinal="1" />
              </xsd:sequence>
              <xsd:attribute name="name" type="xsd:string" use="required" />
            </xsd:complexType>
          </xsd:element>
        </xsd:choice>
      </xsd:complexType>
    </xsd:element>
  </xsd:schema>
  <resheader name="resmimetype">
    <value>text/microsoft-resx</value>
  </resheader>
  <resheader name="version">
    <value>2.0</value>
  </resheader>
  <resheader name="reader">
    <value>System.Resources.ResXResourceReader, System.Windows.Forms, Version=4.0.0.0, Culture=neutral, PublicKeyToken=b77a5c561934e089</value>
  </resheader>
  <resheader name="writer">
    <value>System.Resources.ResXResourceWriter, System.Windows.Forms, Version=4.0.0.0, Culture=neutral, PublicKeyToken=b77a5c561934e089</value>
  </resheader>
  <data name="QuickInfo_TypeNoDocs" xml:space="preserve">
    <value>{0}: {1}</value>
  </data>
  <data name="QuickInfo_UnknownType" xml:space="preserve">
    <value>{0}: unknown type</value>
  </data>
  <data name="BaseInterpreterDescription" xml:space="preserve">
    <value>The interpreter that was used to create this virtual environment.</value>
  </data>
  <data name="BaseInterpreterDisplayName" xml:space="preserve">
    <value>Base Interpreter</value>
  </data>
  <data name="InstallPip" xml:space="preserve">
    <value>To install your Python package, we will install the pip package manager.

Continue?</value>
  </data>
  <data name="EnvironmentDeleteConfirmation" xml:space="preserve">
    <value>'{0}' will be removed from the project and the directory
'{1}'
and all its contents will be deleted from disk.</value>
  </data>
  <data name="EnvironmentDeleteError" xml:space="preserve">
    <value>We weren't able to delete all the files from {0}.

Some files may need to be removed manually.</value>
  </data>
  <data name="EnvironmentIdDescription" xml:space="preserve">
    <value>The identifier of the environment.</value>
  </data>
  <data name="EnvironmentIdDisplayName" xml:space="preserve">
    <value>Id</value>
  </data>
  <data name="EnvironmentRemoveConfirmation" xml:space="preserve">
    <value>'{0}' will be removed from the project.
No files will be deleted from disk.</value>
  </data>
  <data name="Environments" xml:space="preserve">
    <value>Python Environments</value>
  </data>
  <data name="EnvironmentVersionDescription" xml:space="preserve">
    <value>The Python language version supported by the environment.</value>
  </data>
  <data name="EnvironmentVersionDisplayName" xml:space="preserve">
    <value>Version</value>
  </data>
  <data name="NoSurveyNewsAvailable" xml:space="preserve">
    <value>There are no surveys or news available at this time.  Please check again later.</value>
  </data>
  <data name="PackageFullName" xml:space="preserve">
    <value>Full Name</value>
  </data>
  <data name="PackageFullNameDescription" xml:space="preserve">
    <value>The full name of the package, including the version if known.</value>
  </data>
  <data name="PackageInstallFailed" xml:space="preserve">
    <value>'{0}' failed to install.</value>
  </data>
  <data name="PackageInstallFailedExitCode" xml:space="preserve">
    <value>'{0}' failed to install. Exit code: {1}</value>
  </data>
  <data name="PackageInstalling" xml:space="preserve">
    <value>Installing '{0}'</value>
  </data>
  <data name="PackageInstallingSeeOutputWindow" xml:space="preserve">
    <value>Installing '{0}'. See output window for more information.</value>
  </data>
  <data name="PackageInstallSucceeded" xml:space="preserve">
    <value>'{0}' was installed successfully.</value>
  </data>
  <data name="PackageUninstallFailed" xml:space="preserve">
    <value>'{0}' failed to uninstall.</value>
  </data>
  <data name="PackageUninstallFailedExitCode" xml:space="preserve">
    <value>'{0}' failed to uninstall. Exit code: {1}</value>
  </data>
  <data name="PackageUninstalling" xml:space="preserve">
    <value>Unnstalling '{0}'</value>
  </data>
  <data name="PackageUninstallingSeeOutputWindow" xml:space="preserve">
    <value>Unnstalling '{0}'. See output window for more information.</value>
  </data>
  <data name="PackageUninstallSucceeded" xml:space="preserve">
    <value>'{0}' was uninstalled successfully.</value>
  </data>
  <data name="PipInstallFailedExitCode" xml:space="preserve">
    <value>'pip' failed to install. Exit code: {0}</value>
  </data>
  <data name="PipInstalling" xml:space="preserve">
    <value>Installing 'pip' package manager.</value>
  </data>
  <data name="PipInstallSucceeded" xml:space="preserve">
    <value>'pip' was installed successfully.</value>
  </data>
  <data name="ReferencesNodeName" xml:space="preserve">
    <value>References</value>
  </data>
  <data name="SearchPaths" xml:space="preserve">
    <value>Search Paths</value>
  </data>
  <data name="SearchPathsDescription" xml:space="preserve">
    <value>The list of directories to search for modules and files.</value>
  </data>
  <data name="UninstallPackage" xml:space="preserve">
    <value>'{0}' will be uninstalled from {1} ({2}).</value>
  </data>
  <data name="VirtualEnvCreating" xml:space="preserve">
    <value>Virtual environment is being created at '{0}'</value>
  </data>
  <data name="VirtualEnvCreationFailed" xml:space="preserve">
    <value>Virtual environment was not created at '{0}'</value>
  </data>
  <data name="VirtualEnvCreationFailedExitCode" xml:space="preserve">
    <value>Virtual environment was not created at '{0}'. Exit code: {1}</value>
  </data>
  <data name="VirtualEnvCreationSucceeded" xml:space="preserve">
    <value>Virtual environment was successfully created at '{0}'</value>
  </data>
  <data name="WarningAnalysisNotCurrent" xml:space="preserve">
    <value>Warning: the IntelliSense database is currently not up to date and completions may be missing.</value>
  </data>
  <data name="InstallEasyInstall" xml:space="preserve">
    <value>To install your Python package, we will install setuptools and the pip package manager.

Continue?</value>
  </data>
  <data name="SearchPathProperties" xml:space="preserve">
    <value>Search Path Properties</value>
  </data>
  <data name="SearchPathContainerProperties" xml:space="preserve">
    <value>Search Paths Properties</value>
  </data>
  <data name="ErrorRunningCustomCommand" xml:space="preserve">
    <value>An error occurred while running {0}.

{1}</value>
  </data>
  <data name="ErrorBuildingCustomCommand" xml:space="preserve">
    <value>Failed to get command {0} from project</value>
  </data>
  <data name="FailedToReadResource" xml:space="preserve">
    <value>Could not get resource {1}.{2} from {0}.

{3}</value>
  </data>
  <data name="CustomCommandReplTitle" xml:space="preserve">
    <value>{0} Interactive Window</value>
  </data>
  <data name="PythonMenuLabel" xml:space="preserve">
    <value>&amp;Python</value>
  </data>
  <data name="ErrorCommandAlreadyRunning" xml:space="preserve">
    <value>A command is already running.</value>
  </data>
  <data name="NoInterpretersAvailable" xml:space="preserve">
    <value>No Python environments are configured. Please install or configure an environment and try again. See http://go.microsoft.com/fwlink/?LinkID=299429 for information on setting up a Python environment.</value>
  </data>
  <data name="ErrorImportWizardException" xml:space="preserve">
    <value>An unexpected error {0} occurred while creating your project.

If Visual Studio is running with the /Log option, the full exception has been written to the activity log.</value>
  </data>
  <data name="ErrorImportWizardUnauthorizedAccess" xml:space="preserve">
    <value>Some file paths could not be accessed.

Try moving your source code to a location where you can read and write files.</value>
  </data>
  <data name="StatusImportWizardError" xml:space="preserve">
    <value>An error occurred and your project was not created.</value>
  </data>
  <data name="StatusImportWizardStarting" xml:space="preserve">
    <value>Importing project...</value>
  </data>
  <data name="DefaultLauncherDescription" xml:space="preserve">
    <value>Launches and debugs Python programs. This is the default.</value>
  </data>
  <data name="DefaultLauncherName" xml:space="preserve">
    <value>Standard Python launcher</value>
  </data>
  <data name="PythonWebLauncherDescription" xml:space="preserve">
    <value>Launches web sites using the Python debugger. This enables launching and starting a web browser automatically, using the commands specified in the project file.</value>
  </data>
  <data name="PythonWebLauncherName" xml:space="preserve">
    <value>Web launcher</value>
  </data>
  <data name="DebugWebServerLabel" xml:space="preserve">
    <value>Start &amp;debug server</value>
  </data>
  <data name="RunWebServerLabel" xml:space="preserve">
    <value>&amp;Start server</value>
  </data>
  <data name="ImportWizardProjectExists" xml:space="preserve">
    <value>The specified project file already exists. Overwrite?</value>
  </data>
  <data name="ReplEvaluatorInterpreterNotFound" xml:space="preserve">
    <value>The interactive window could not be started because the associated Python environment could not be found.

If this version of Python has recently been uninstalled, you can close this window.</value>
  </data>
  <data name="ReplEvaluatorInterpreterNotConfigured" xml:space="preserve">
    <value>{0} cannot be started because the path to the interpreter has not been configured.
Please update the environment in Tools-&gt;Options-&gt;Python Tools-&gt;Environment Options
</value>
  </data>
  <data name="ReplInitializationMessage" xml:space="preserve">
    <value>&amp;#x1b;[94;21m{0} interactive window &amp;#x1b;[m[PTVS {1}-{2}]
Type $help for a list of commands.</value>
    <comment>{0} is the Python language version, {1} is the PTVS version, {2} is the VS version</comment>
  </data>
  <data name="CustomCommandPrerequisitesContent" xml:space="preserve">
    <value>'{0}' command requires some packages that are not installed in your Python environment. Those packages need to be installed first before the command can be run.</value>
  </data>
  <data name="UnresolvedModuleTooltip" xml:space="preserve">
    <value>Unable to resolve "{0}". IntelliSense may be missing for this module.</value>
  </data>
  <data name="FillCommentSelectionError" xml:space="preserve">
    <value>Fill Comment Paragraph fills the text in a contiguous block of comment lines or multiline strings.

It must be invoked on a comment line or within a triple quoted line.</value>
  </data>
  <data name="UnresolvedModuleTooltipRefreshing" xml:space="preserve">
    <value>Unable to resolve "{0}".
The completion DB for the active environment needs to be refreshed,
and IntelliSense may be missing until that has completed.
See the Python Environments window for details.</value>
  </data>
  <data name="UpgradedToolsVersion" xml:space="preserve">
    <value>The tools version has been changed to 4.0. This will not affect compatibility with other versions of Visual Studio.</value>
  </data>
  <data name="ImportWizardBottleProjectCustomization" xml:space="preserve">
    <value>Bottle Web Project</value>
  </data>
  <data name="ImportWizardDefaultProjectCustomization" xml:space="preserve">
    <value>(No customizations)</value>
  </data>
  <data name="ImportWizardDjangoProjectCustomization" xml:space="preserve">
    <value>Django Web Project</value>
  </data>
  <data name="ImportWizardFlaskProjectCustomization" xml:space="preserve">
    <value>Flask Web Project</value>
  </data>
  <data name="PythonWebPropertyPageTitle" xml:space="preserve">
    <value>Web</value>
  </data>
  <data name="StaticPatternHelp" xml:space="preserve">
    <value>A regex pattern to identify static URIs, for example: '^static/.*'
The web.config file will be configured to resolve URIs matching this pattern to a file system path rather than your application.</value>
  </data>
  <data name="UpgradedUserToolsVersion" xml:space="preserve">
    <value>The tools version of the .user file has been changed to 4.0 for compatibility between versions of Visual Studio.</value>
  </data>
  <data name="VirtualEnvAddFailed" xml:space="preserve">
    <value>Failed to create or add the virtual environment. See the Output window for details.</value>
  </data>
  <data name="UnexpectedUpgradeError" xml:space="preserve">
    <value>An error occurred while upgrading projects: {0}</value>
  </data>
  <data name="WsgiHandlerHelp" xml:space="preserve">
    <value>Specifies the source WSGI app to execute. This may be a combination of module names, variable names, and callable objects (without arguments). For example, "app.get_wsgi_app()".</value>
  </data>
  <data name="ImportWizardGenericWebProjectCustomization" xml:space="preserve">
    <value>Generic Web Project</value>
  </data>
  <data name="SelectFolderForSearchPath" xml:space="preserve">
    <value>Select a folder to add to the Search Path</value>
  </data>
  <data name="SelectZipFileForSearchPath" xml:space="preserve">
    <value>Select a .zip file to add to the Search Path</value>
  </data>
  <data name="ReplOpeningError" xml:space="preserve">
    <value>An error occurred opening this interactive window.

{0}</value>
  </data>
  <data name="AddReferenceExtensions" xml:space="preserve">
    <value>Python Extension Modules (*.dll;*.pyd)|*.dll;*.pyd|All Files (*.*)|*.*</value>
  </data>
  <data name="UninstallPackages" xml:space="preserve">
    <value>The following packages will be uninstalled from {1} ({2}):

{0}</value>
  </data>
  <data name="DebugLaunchInterpreterMissing" xml:space="preserve">
    <value>The project cannot be launched because no Python interpreter is specified. Please check the Python Environments window and ensure the version of Python is installed and has all settings specified.</value>
  </data>
  <data name="DebugLaunchWorkingDirectoryMissing_Path" xml:space="preserve">
    <value>The project cannot be launched because the specified working directory "{0}" does not exist. Please check the Project Properties window and correct any configuration errors.</value>
  </data>
  <data name="ErrorOpeningInteractiveWindow" xml:space="preserve">
    <value>An error occurred opening this interactive window.</value>
  </data>
  <data name="ErrorStartingInteractiveProcess" xml:space="preserve">
    <value>Failed to start interactive process:
{0}
</value>
  </data>
  <data name="AddWebRoleSupportFiles" xml:space="preserve">
    <value>To ensure your project will deploy correctly to Microsoft Azure Cloud Service, add the Web Role Support Files item to your project through the Add New Item dialog and follow the instructions provided.</value>
  </data>
  <data name="ClassClassificationType" xml:space="preserve">
    <value>Python Class</value>
  </data>
  <data name="CommaClassificationType" xml:space="preserve">
    <value>Python Comma</value>
  </data>
  <data name="DotClassificationType" xml:space="preserve">
    <value>Python Dot</value>
  </data>
  <data name="FunctionClassificationType" xml:space="preserve">
    <value>Python Function</value>
  </data>
  <data name="GroupingClassificationType" xml:space="preserve">
    <value>Python Grouping</value>
  </data>
  <data name="ModuleClassificationType" xml:space="preserve">
    <value>Python Module</value>
  </data>
  <data name="OperatorClassificationType" xml:space="preserve">
    <value>Python Operator</value>
  </data>
  <data name="ParameterClassificationType" xml:space="preserve">
    <value>Python Parameter</value>
  </data>
  <data name="BuiltinClassificationType" xml:space="preserve">
    <value>Python Builtins</value>
  </data>
  <data name="StaticPatternError" xml:space="preserve">
    <value>The specified pattern is an invalid regular expression.</value>
  </data>
  <data name="StaticRewriteHelp" xml:space="preserve">
    <value>A rewrite pattern to apply to URIs matching the static URI pattern, for example 'static_files/{R:1}' for a pattern '^static/(.*)'
By default, URIs matching the pattern are mapped directly to a file system path.</value>
  </data>
  <data name="UpgradedBottleImports" xml:space="preserve">
    <value>This Bottle project has been upgraded and will no longer work with PTVS 2.1 Beta.</value>
  </data>
  <data name="UpgradedFlaskImports" xml:space="preserve">
    <value>This Flask project has been upgraded and will no longer work with PTVS 2.1 Beta.</value>
  </data>
  <data name="NoStartupFileAvailable" xml:space="preserve">
    <value>Your project needs a Python script marked as the startup file to perform this operation.</value>
  </data>
  <data name="RequirementsTxtContentCollapsed" xml:space="preserve">
    <value>View e&amp;xisting requirements.txt</value>
  </data>
  <data name="RequirementsTxtContentExpanded" xml:space="preserve">
    <value>Hide e&amp;xisting requirements.txt</value>
  </data>
  <data name="RequirementsTxtExists" xml:space="preserve">
    <value>A file named requirements.txt already exists</value>
  </data>
  <data name="RequirementsTxtExistsQuestion" xml:space="preserve">
    <value>Would you like to update or replace this file?</value>
  </data>
  <data name="RequirementsTxtRefresh" xml:space="preserve">
    <value>Re&amp;fresh existing entries</value>
  </data>
  <data name="RequirementsTxtReplace" xml:space="preserve">
    <value>&amp;Replace entire file</value>
  </data>
  <data name="RequirementsTxtUpdate" xml:space="preserve">
    <value>Update and &amp;add entries</value>
  </data>
  <data name="RequirementsTxtFailedToAddToProject" xml:space="preserve">
    <value>An error occurred adding requirements.txt to your project.</value>
  </data>
  <data name="RequirementsTxtFailedToRead" xml:space="preserve">
    <value>An error occurred reading from the existing requirements.txt file.</value>
  </data>
  <data name="RequirementsTxtFailedToWrite" xml:space="preserve">
    <value>An error occurred writing to requirements.txt.</value>
  </data>
  <data name="RequirementsTxtInstalling" xml:space="preserve">
    <value>Installing packages from '{0}'</value>
    <comment>{0} is a full path to a user's file</comment>
  </data>
  <data name="RequirementsTxtRefreshHelp" xml:space="preserve">
    <value>Packages that are already specified will have their versions updated.</value>
  </data>
  <data name="RequirementsTxtReplaceHelp" xml:space="preserve">
    <value>The existing file will be completely overwritten.</value>
  </data>
  <data name="RequirementsTxtUpdateHelp" xml:space="preserve">
    <value>Packages will be updated or added, and all other contents will be preserved.</value>
  </data>
  <data name="ShouldInstallRequirementsTxtCollapsedControl" xml:space="preserve">
    <value>Show &amp;requirements.txt</value>
  </data>
  <data name="ShouldInstallRequirementsTxtContent" xml:space="preserve">
    <value>Please review the contents of the file below before continuing.

Packages that cannot be installed using pip may prevent all listed packages from being installed.</value>
  </data>
  <data name="ShouldInstallRequirementsTxtExpandedControl" xml:space="preserve">
    <value>Hide &amp;requirements.txt</value>
  </data>
  <data name="ShouldInstallRequirementsTxtHeader" xml:space="preserve">
    <value>Install requirements.txt</value>
  </data>
  <data name="ShouldInstallRequirementsTxtInstallInto" xml:space="preserve">
    <value>&amp;Install into {0}</value>
  </data>
  <data name="NoCompletionsCompletion" xml:space="preserve">
    <value>&lt;No completions&gt;</value>
  </data>
  <data name="WarningUnknownType" xml:space="preserve">
    <value>The type of this expression is unknown.</value>
  </data>
  <data name="FailedToSaveDiagnosticInfo" xml:space="preserve">
    <value>An error occurred saving the diagnostic info.</value>
  </data>
  <data name="FailedToCollectFilesForPublish" xml:space="preserve">
    <value>Failed to collect files to publish.</value>
  </data>
  <data name="FailedToCollectFilesForPublishMessage" xml:space="preserve">
    <value>An error occurred while collecting files to publish. Review the details below and retry or cancel the operation.</value>
  </data>
  <data name="InsertSnippet" xml:space="preserve">
    <value>Insert Snippet</value>
  </data>
  <data name="SurroundWith" xml:space="preserve">
    <value>Surround With</value>
  </data>
  <data name="GlobalDefaultSuffix" xml:space="preserve">
    <value> (global default)</value>
  </data>
  <data name="UpgradedRemoveCommonProps" xml:space="preserve">
    <value>This project has had old build references removed and may no longer work with prior PTVS versions.</value>
  </data>
  <data name="UpgradedRemoveCommonTargets" xml:space="preserve">
    <value>This project has been upgraded and may no longer work with prior PTVS versions.</value>
  </data>
  <data name="DebugLaunchInterpreterMissing_Path" xml:space="preserve">
    <value>The project cannot be launched because no Python interpreter is available at "{0}". Please check the Python Environments window and ensure the version of Python is installed and has all settings specified.</value>
  </data>
  <data name="MissingEnvironment" xml:space="preserve">
    <value>The environment "{0}" appears to be incorrectly configured or missing. You may need to install Python {1} or re-create a virtual environment.</value>
  </data>
  <data name="AnalyzingProject" xml:space="preserve">
    <value>Analyzing current project. IntelliSense will be limited.</value>
  </data>
  <data name="CustomCommandPrerequisitesDoNotRun" xml:space="preserve">
    <value>Do not run the command</value>
  </data>
  <data name="CustomCommandPrerequisitesInstallMissing" xml:space="preserve">
    <value>Install missing packages and then run the command</value>
  </data>
  <data name="CustomCommandPrerequisitesInstallMissingSubtext" xml:space="preserve">
    <value>The following packages will be installed using pip:</value>
  </data>
  <data name="CustomCommandPrerequisitesInstruction" xml:space="preserve">
    <value>The packages required to run this command are missing</value>
  </data>
  <data name="CustomCommandPrerequisitesRunAnyway" xml:space="preserve">
    <value>Run the command without installing the packages</value>
  </data>
  <data name="ImportWizardUwpProjectCustomization" xml:space="preserve">
    <value>Python UWP Project</value>
  </data>
  <data name="ErrorLoadingEnvironmentViewExtension" xml:space="preserve">
    <value>An error occurred loading '{0}' for the environments window.
{1}</value>
  </data>
  <data name="ErrorLoadingEnvironmentViewExtensions" xml:space="preserve">
    <value>An error occurred loading extensions for the environments window.
{1}</value>
  </data>
  <data name="ProductTitle" xml:space="preserve">
    <value>Python Tools for Visual Studio</value>
  </data>
  <data name="UnhandledException" xml:space="preserve">
    <value>Unhandled exception in {3} ({1}:{2})
{0}</value>
  </data>
  <data name="SeeActivityLog" xml:space="preserve">
    <value>An unexpected error occurred.

You can get more information by running Visual Studio with the /log parameter on the command line, and then examining the file '{0}', or by checking the Event Log.</value>
  </data>
  <data name="Cancel" xml:space="preserve">
    <value>&amp;Cancel</value>
  </data>
  <data name="ErrorDetail" xml:space="preserve">
    <value>Error &amp;details</value>
  </data>
  <data name="Retry" xml:space="preserve">
    <value>&amp;Retry</value>
  </data>
  <data name="AzureToolsInstallInstructions" xml:space="preserve">
    <value>These tools are an installable workload for your version of Visual Studio that allow you to write, deploy and debug applications for Microsoft Azure in a range of programming languages.</value>
  </data>
  <data name="AzureToolsRequired" xml:space="preserve">
    <value>This project requires Microsoft Azure Tools for Visual Studio.</value>
  </data>
  <data name="AzureToolsUpgradeInstructions" xml:space="preserve">
    <value>Your project can still be created, but some manual configuration of your project will be required and features may be missing or limited.

We recommend installing the latest version of Microsoft Azure Tools for Visual Studio.</value>
  </data>
  <data name="AzureToolsUpgradeRecommended" xml:space="preserve">
    <value>You have an old version of Microsoft Azure Tools for Visual Studio.</value>
  </data>
  <data name="ContinueWithoutAzureToolsUpgrade" xml:space="preserve">
    <value>&amp;Continue
Some manual steps will be required to configure your project.</value>
  </data>
  <data name="DefaultInterpreterDescription" xml:space="preserve">
    <value>your default environment</value>
    <comment>Used with InstallRequirementsIntoGlobalEnv if no description can be obtained from the project.</comment>
  </data>
  <data name="DontShowAgain" xml:space="preserve">
    <value>Do not show this warning again.</value>
  </data>
  <data name="DownloadAndInstall" xml:space="preserve">
    <value>&amp;Download and install now
You will need to restart Visual Studio after installation.</value>
  </data>
  <data name="ErrorNoDte" xml:space="preserve">
    <value>Unable to start wizard: no automation object available.</value>
  </data>
  <data name="InstallRequirementsFailed" xml:space="preserve">
    <value>Your packages may not have been installed.</value>
  </data>
  <data name="InstallRequirementsHeading" xml:space="preserve">
    <value>This project requires external packages</value>
  </data>
  <data name="InstallRequirementsHidePackages" xml:space="preserve">
    <value>Hide required &amp;packages</value>
  </data>
  <data name="InstallRequirementsIntoGlobalEnv" xml:space="preserve">
    <value>&amp;Install into {0}</value>
    <comment>{0} is the localized (and/or user-provided) title of the destination environment</comment>
  </data>
  <data name="InstallRequirementsIntoGlobalEnvTip" xml:space="preserve">
    <value>Packages will be shared by all projects</value>
  </data>
  <data name="InstallRequirementsIntoVirtualEnv" xml:space="preserve">
    <value>Install into a &amp;virtual environment...</value>
  </data>
  <data name="InstallRequirementsIntoVirtualEnvTip" xml:space="preserve">
    <value>Packages will only be available for this project (recommended)</value>
  </data>
  <data name="InstallRequirementsMessage" xml:space="preserve">
    <value>We can download and install these packages for you automatically, but we need to know whether you want to install them for just this project or for all your projects.</value>
  </data>
  <data name="InstallRequirementsNowhere" xml:space="preserve">
    <value>I will install them &amp;myself</value>
  </data>
  <data name="InstallRequirementsShowPackages" xml:space="preserve">
    <value>Show required &amp;packages</value>
  </data>
  <data name="ErrorInvalidLaunchUrl" xml:space="preserve">
    <value>Project is configured to launch to invalid URL: "{0}"

Your web browser will not be opened.</value>
  </data>
  <data name="ReplCannotReadFile" xml:space="preserve">
    <value>Unable to read file '{0}'</value>
  </data>
  <data name="ReplDisconnected" xml:space="preserve">
    <value>Current interactive window is disconnected.</value>
  </data>
  <data name="ReplDisconnectedReset" xml:space="preserve">
    <value>This interactive window has encountered an issue. Please Reset the window.</value>
  </data>
  <data name="ReplExited" xml:space="preserve">
    <value>The interactive Python process has exited.</value>
  </data>
  <data name="ReplModuleCannotChange" xml:space="preserve">
    <value>Cannot change module, interactive window is disconnected</value>
  </data>
  <data name="ReplModuleChanged" xml:space="preserve">
    <value>Current module changed to {0}</value>
  </data>
  <data name="ReplNotStarted" xml:space="preserve">
    <value>Interactive window is not yet started.</value>
  </data>
  <data name="ReplReset" xml:space="preserve">
    <value>Resetting Python state.</value>
  </data>
  <data name="ReplUnknownCommand" xml:space="preserve">
    <value>Unknown command '{0}', use '$help' for a list of commands.</value>
  </data>
  <data name="ReplCaption" xml:space="preserve">
    <value>{0} Interactive</value>
  </data>
  <data name="ReplCaptionNoEvaluator" xml:space="preserve">
    <value>Python Interactive</value>
  </data>
  <data name="DebugReplDisplayName" xml:space="preserve">
    <value>Debug</value>
  </data>
  <data name="RememberMySelection" xml:space="preserve">
    <value>&amp;Remember my selection</value>
  </data>
  <data name="ReplQuerySwitchEvaluator" xml:space="preserve">
    <value>Changing to {0} will reset your current state.</value>
    <comment>{0} is the user-provided description of the Python interpreter</comment>
  </data>
  <data name="ReplQuerySwitchEvaluatorHint" xml:space="preserve">
    <value>This includes variables and imported modules,
but your command history will be preserved.</value>
  </data>
  <data name="ReplQuerySwitchNewTab" xml:space="preserve">
    <value>&amp;Open a new tab</value>
  </data>
  <data name="ReplQuerySwitchNewTabHint" xml:space="preserve">
    <value>Your existing state will still be available in this window.</value>
  </data>
  <data name="ReplQuerySwitchThisTab" xml:space="preserve">
    <value>&amp;Switch this tab</value>
  </data>
  <data name="ReplQuerySwitchThisTabHint" xml:space="preserve">
    <value>Your previous work will be lost when you change environment.</value>
  </data>
  <data name="ReplSwitchEvaluator" xml:space="preserve">
    <value>Switching interactive environment...</value>
  </data>
  <data name="MissingEnvironmentUnknownVersion" xml:space="preserve">
    <value>The environment "{0}" appears to be incorrectly configured or missing. You may need to install it or re-create a virtual environment.</value>
  </data>
  <data name="DebugLaunchWorkingDirectoryMissing" xml:space="preserve">
    <value>The project cannot be launched because the no working directory was provided. Please check the Project Properties window and correct any configuration errors.</value>
  </data>
  <data name="ExtractMethod" xml:space="preserve">
    <value>Extract Method</value>
  </data>
  <data name="ReplScriptPathIPythonModeTxtContents" xml:space="preserve">
    <value>#
# This file specifies the REPL backend, which is an callable that
# can be imported by the interpreter.
#
# Currently, supported options are:
#   standard
#   visualstudio_ipython_repl.IPythonBackend
#   visualstudio_ipython_repl.IPythonBackendWithoutPyLab
#

visualstudio_ipython_repl.IPythonBackend</value>
  </data>
  <data name="ReplScriptPathReadmeContents" xml:space="preserve">
    <value>This directory can contain a set of initialization scripts (Python files) for the Python interactive window in 
Visual Studio. Feel free to add your own files to import modules, define functions, or whatever you like.

Whenever the interactive window for this environment is reset, each .py file in this directory will be 
executed in alphabetical order.

Visit http://aka.ms/ptvsdocs for more information about what interactive window functionality can be 
modified from these scripts.</value>
  </data>
  <data name="UpgradedInterpreterReference" xml:space="preserve">
    <value>One or more environment references has been updated and will no longer be recognized by previous versions.</value>
  </data>
  <data name="UpgradedInterpreterReferenceFailed" xml:space="preserve">
    <value>Updating an environment reference failed because some information was missing. Please remove and re-add any environments that are not working.</value>
  </data>
  <data name="DebugAttachGettingSiteInformation" xml:space="preserve">
    <value>Getting attach information from web site.</value>
  </data>
  <data name="FailedToConvertCoverageFile" xml:space="preserve">
    <value>Failed to convert coverage file: {0}</value>
  </data>
  <data name="TestDiscoveryFailedMissingLaunchConfiguration" xml:space="preserve">
    <value>Failed to get launch configuration for project stored in {0}, tests cannot be discovered.</value>
  </data>
  <data name="UpgradedImportsFor30" xml:space="preserve">
    <value>Some internal properties have been modified in this project.</value>
  </data>
  <data name="ElevateForInstallPackage_DoNotElevate" xml:space="preserve">
    <value>&amp;Continue without Administrator privileges</value>
  </data>
  <data name="ElevateForInstallPackage_DoNotElevate_Note" xml:space="preserve">
    <value>This operation may fail if you do not have sufficient permissions</value>
  </data>
  <data name="ElevateForInstallPackage_Elevate" xml:space="preserve">
    <value>&amp;Elevate now</value>
  </data>
  <data name="ElevateForInstallPackage_ElevateAlways" xml:space="preserve">
    <value>&amp;Always elevate when installing or removing packages</value>
  </data>
  <data name="ElevateForInstallPackage_ElevateAlways_Note" xml:space="preserve">
    <value>This dialog will not be shown again</value>
  </data>
  <data name="ElevateForInstallPackage_Elevate_Note" xml:space="preserve">
    <value>You may be prompted for credentials</value>
  </data>
  <data name="ElevateForInstallPackage_MainInstruction" xml:space="preserve">
    <value>Administrator privileges may be required to install, update or remove packages for this environment.</value>
  </data>
  <data name="UpgradedWebBrowserUrlProperty" xml:space="preserve">
    <value>The web browser URL property has been set to a default value. It may be modified through Project Properties.</value>
  </data>
  <data name="Test_ErrorConnecting" xml:space="preserve">
    <value>Error occurred connecting to debuggee.</value>
  </data>
  <data name="Test_FailedToAttachExited" xml:space="preserve">
    <value>Failed to attach debugger because the process has already exited.</value>
  </data>
  <data name="Test_InterpreterDoesNotExist" xml:space="preserve">
    <value>Interpreter path does not exist: {0}</value>
  </data>
  <data name="Test_NoCoverageProduced" xml:space="preserve">
    <value>Code coverage file not produced...  have you installed coverage.py? http://go.microsoft.com/fwlink/?LinkId=808238</value>
  </data>
  <data name="Test_NoTestFinishedNotification" xml:space="preserve">
    <value>Failed to receive test finish notification.  One or more test results may be missing.</value>
  </data>
  <data name="Test_UnableToDetermineInterpreter" xml:space="preserve">
    <value>Unable to determine interpreter to use for {0}</value>
  </data>
  <data name="Test_UnexpectedResult" xml:space="preserve">
    <value>Unexpected test result: {0}.{1}</value>
    <comment>{0} is a class name from user code, {1} is a method name from user code</comment>
  </data>
  <data name="NoInterpretersDescription" xml:space="preserve">
    <value>No interpreters</value>
  </data>
  <data name="InstallationFailed" xml:space="preserve">
    <value>Installation failed</value>
    <comment>Used as exception text</comment>
  </data>
  <data name="InstallingPackageFailed" xml:space="preserve">
    <value>----- Failed to install '{0}' -----

</value>
    <comment>Displayed in the output window</comment>
  </data>
  <data name="InstallingPackageStarted" xml:space="preserve">
    <value>----- Installing '{0}' -----
</value>
    <comment>Displayed in the output window</comment>
  </data>
  <data name="InstallingPackageSuccess" xml:space="preserve">
    <value>----- Successfully installed '{0}' -----

</value>
    <comment>Displayed in the output window</comment>
  </data>
  <data name="InstallingPipFailed" xml:space="preserve">
    <value>----- Failed to install pip -----

</value>
    <comment>Displayed in the output window</comment>
  </data>
  <data name="InstallingPipStarted" xml:space="preserve">
    <value>----- Installing pip -----
</value>
    <comment>Displayed in the output window</comment>
  </data>
  <data name="InstallingPipSuccess" xml:space="preserve">
    <value>----- Successfully installed pip -----

</value>
    <comment>Displayed in the output window</comment>
  </data>
  <data name="MisconfiguredEnvironment" xml:space="preserve">
    <value>Operation cannot be started because the environment is not configured.</value>
    <comment>Used as exception text</comment>
  </data>
  <data name="ExecutingCommandFailed" xml:space="preserve">
    <value>----- Failed to run '{0}' -----

</value>
    <comment>Displayed in the output window</comment>
  </data>
  <data name="ExecutingCommandStarted" xml:space="preserve">
    <value>----- Running '{0}' -----
</value>
    <comment>Displayed in the output window</comment>
  </data>
  <data name="ExecutingCommandSucceeded" xml:space="preserve">
    <value>----- Successfully ran '{0}' -----

</value>
    <comment>Displayed in the output window</comment>
  </data>
  <data name="UninstallingPackageFailed" xml:space="preserve">
    <value>----- Error while uninstalling '{0}' -----
'{0}' may not have been uninstalled completely.
</value>
    <comment>Displayed in the output window</comment>
  </data>
  <data name="UninstallingPackageStarted" xml:space="preserve">
    <value>----- Uninstalling '{0}' -----</value>
    <comment>Displayed in the output window</comment>
  </data>
  <data name="UninstallingPackageSuccess" xml:space="preserve">
    <value>----- Successfully uninstalled '{0}' -----
</value>
    <comment>Displayed in the output window</comment>
  </data>
  <data name="PackageManagementNotSupported_Package" xml:space="preserve">
    <value>Unable to install {0} because the selected environment does not support package management.
</value>
    <comment>{0} is a package name</comment>
  </data>
  <data name="PackageManagementNotSupported" xml:space="preserve">
    <value>The selected environment does not support package management.</value>
  </data>
  <data name="UnableToElevate" xml:space="preserve">
    <value>Visual Studio was unable to launch the elevated process.</value>
  </data>
  <data name="InvalidSearchPath" xml:space="preserve">
    <value>Search path '{0}' is not a valid directory or file.</value>
  </data>
  <data name="IssueTrackerUrl" xml:space="preserve">
    <value>https://go.microsoft.com/fwlink/?LinkId=402428</value>
    <comment>Should not be localized</comment>
  </data>
  <data name="PydReferenceDeprecated" xml:space="preserve">
    <value>Direct references to .pyd files have been deprecated. We recommend replacing the reference with a Search Path.</value>
  </data>
  <data name="RefDeprecatedMessage" xml:space="preserve">
    <value>[Deprecated]</value>
  </data>
  <data name="RefDeprecatedMessageDescription" xml:space="preserve">
    <value>Explanation of this reference type's deprecation.</value>
  </data>
  <data name="WebPIReferenceDeprecated" xml:space="preserve">
    <value>WebPI references have been deprecated. We recommend replacing the reference with a custom installation script.</value>
  </data>
  <data name="ReplProjectConfigurationChanged" xml:space="preserve">
    <value>The associated project '{0}' has changed its configuration. These changes will not be reflected until you reset this interactive window.</value>
  </data>
<<<<<<< HEAD
  <data name="PublishToAzure30" xml:space="preserve">
    <value>Publishing Python projects has recently changed.</value>
  </data>
  <data name="PublishToAzure30Message" xml:space="preserve">
    <value>These changes will allow you to deploy more reliably and quickly, but first you may need to configure your project or deployment target.

When you publish, we will no longer automatically generate a web.config file. You can add one using Add New Item and customize as necessary for your site.

There are no restrictions on the version of Python you may be using when you deploy, however, we will no longer include virtual environments or the Python runtime when you deploy. Only libraries that are directly included in your project will be published.

Please refer to &lt;a href="https://aka.ms/pythononappservice"&gt;aka.ms/PythonOnAppService&lt;/a&gt; for information about configuring and publishing to Azure App Service.</value>
=======
  <data name="DebugLaunchScriptNameMissing" xml:space="preserve">
    <value>The project cannot be launched because the startup file is not specified.</value>
>>>>>>> 912d9aa3
  </data>
</root><|MERGE_RESOLUTION|>--- conflicted
+++ resolved
@@ -941,7 +941,9 @@
   <data name="ReplProjectConfigurationChanged" xml:space="preserve">
     <value>The associated project '{0}' has changed its configuration. These changes will not be reflected until you reset this interactive window.</value>
   </data>
-<<<<<<< HEAD
+  <data name="DebugLaunchScriptNameMissing" xml:space="preserve">
+    <value>The project cannot be launched because the startup file is not specified.</value>
+  </data>
   <data name="PublishToAzure30" xml:space="preserve">
     <value>Publishing Python projects has recently changed.</value>
   </data>
@@ -953,9 +955,5 @@
 There are no restrictions on the version of Python you may be using when you deploy, however, we will no longer include virtual environments or the Python runtime when you deploy. Only libraries that are directly included in your project will be published.
 
 Please refer to &lt;a href="https://aka.ms/pythononappservice"&gt;aka.ms/PythonOnAppService&lt;/a&gt; for information about configuring and publishing to Azure App Service.</value>
-=======
-  <data name="DebugLaunchScriptNameMissing" xml:space="preserve">
-    <value>The project cannot be launched because the startup file is not specified.</value>
->>>>>>> 912d9aa3
   </data>
 </root>