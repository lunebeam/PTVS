--- conflicted
+++ resolved
@@ -2117,7 +2117,6 @@
   <data name="Test_NotRun" xml:space="preserve">
     <value>Test could not be run. Check the Tests Output Pane for details.</value>
   </data>
-<<<<<<< HEAD
   <data name="FailedToLaunchDebugger" xml:space="preserve">
     <value>Failed to launch debugger</value>
   </data>
@@ -2126,42 +2125,41 @@
   </data>
   <data name="RegularExpressionClassificationType" xml:space="preserve">
     <value>Python Regular Expression</value>
-=======
-    <data name="PipDefaultIndexName" xml:space="preserve">
+  </data>
+  <data name="PipDefaultIndexName" xml:space="preserve">
     <value>PyPI</value>
   </data>
-    <data name="PipExtensionDisplayName" xml:space="preserve">
+  <data name="PipExtensionDisplayName" xml:space="preserve">
     <value>Packages (PyPI)</value>
   </data>
-    <data name="CondaDefaultIndexName" xml:space="preserve">
+  <data name="CondaDefaultIndexName" xml:space="preserve">
     <value>Conda</value>
   </data>
-    <data name="CondaExtensionDisplayName" xml:space="preserve">
+  <data name="CondaExtensionDisplayName" xml:space="preserve">
     <value>Packages (Conda)</value>
   </data>
-    <data name="PipExtensionPipInstall" xml:space="preserve">
+  <data name="PipExtensionPipInstall" xml:space="preserve">
     <value>"pip install {0}"</value>
     <comment>Do not translate.
 {0} is the search query</comment>
   </data>
-    <data name="PipExtensionPipInstallFrom" xml:space="preserve">
+  <data name="PipExtensionPipInstallFrom" xml:space="preserve">
     <value> from {0}</value>
     <comment>{0} is name of package index. This string is appended to the string resource PipExtensionPipInstall</comment>
   </data>
-    <data name="PipExtensionSearchPyPILabel" xml:space="preserve">
+  <data name="PipExtensionSearchPyPILabel" xml:space="preserve">
     <value>Search PyPI and installed packages</value>
   </data>
-    <data name="CondaExtensionCondaInstall" xml:space="preserve">
+  <data name="CondaExtensionCondaInstall" xml:space="preserve">
     <value>"conda install {0}"</value>
     <comment>Do not translate.
 {0} is the search query</comment>
   </data>
-    <data name="CondaExtensionCondaInstallFrom" xml:space="preserve">
+  <data name="CondaExtensionCondaInstallFrom" xml:space="preserve">
     <value> from {0}</value>
     <comment>{0} is name of package index. This string is appended to the string resource CondaExtensionCondaInstall</comment>
   </data>
     <data name="CondaExtensionSearchCondaLabel" xml:space="preserve">
     <value>Search Conda and installed packages</value>
->>>>>>> dc445213
   </data>
 </root>