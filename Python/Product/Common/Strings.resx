--- conflicted
+++ resolved
@@ -2126,10 +2126,6 @@
   <data name="RegularExpressionClassificationType" xml:space="preserve">
     <value>Python Regular Expression</value>
   </data>
-<<<<<<< HEAD
-  <data name="RenameVariable_UnableGetExpressionAnalysis" xml:space="preserve">
-    <value>Unable to get analysis for the selected expression.</value>
-=======
   <data name="PipDefaultIndexName" xml:space="preserve">
     <value>PyPI</value>
     <comment>Do not translate</comment>
@@ -2158,9 +2154,11 @@
     <value>conda install {0} from Conda</value>
     <comment>'conda install {0}' is a command-line that should not be translated. Do not translate 'Conda'</comment>
   </data>
-    <data name="CondaExtensionSearchCondaLabel" xml:space="preserve">
+  <data name="CondaExtensionSearchCondaLabel" xml:space="preserve">
     <value>Search Conda and installed packages</value>
     <comment>Do not translate 'Conda'</comment>
->>>>>>> 506971ae
+  </data>
+  <data name="RenameVariable_UnableGetExpressionAnalysis" xml:space="preserve">
+    <value>Unable to get analysis for the selected expression.</value>
   </data>
 </root>