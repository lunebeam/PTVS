--- conflicted
+++ resolved
@@ -14,12 +14,6 @@
 // See the Apache Version 2.0 License for specific language governing
 // permissions and limitations under the License.
 
-<<<<<<< HEAD
-extern alias analysis;
-extern alias pythontools;
-using analysis::Microsoft.PythonTools;
-using analysis::Microsoft.PythonTools.Interpreter;
-=======
 using System;
 using System.IO;
 using System.Threading.Tasks;
@@ -27,15 +21,9 @@
 using Microsoft.PythonTools.Intellisense;
 using Microsoft.PythonTools.Interpreter;
 using Microsoft.PythonTools.Navigation.Navigable;
->>>>>>> 41b1ce5c
 using Microsoft.VisualStudio.TestTools.UnitTesting;
 using Microsoft.VisualStudio.Text;
 using Microsoft.VisualStudio.Text.Classification;
-using pythontools::Microsoft.PythonTools.Intellisense;
-using pythontools::Microsoft.PythonTools.Navigation.Navigable;
-using System;
-using System.IO;
-using System.Threading.Tasks;
 using TestUtilities;
 
 namespace PythonToolsMockTests {
@@ -229,19 +217,11 @@
             }
         }
 
-<<<<<<< HEAD
-        private AnalysisLocation Location(int line, int col) =>
-            new AnalysisLocation(null, null, new SourceSpan(line, col, line, col), null);
-
-        private AnalysisLocation ExternalLocation(int line, int col, string filename) =>
-            new AnalysisLocation(filename, null, new SourceSpan(line, col, line, col), null);
-=======
         private LocationInfo Location(int line, int col) =>
             new LocationInfo(null, line, col);
 
         private LocationInfo ExternalLocation(int line, int col, string filename) =>
             new LocationInfo(filename, line, col);
->>>>>>> 41b1ce5c
 
         #region NavigableHelper class
 
@@ -271,20 +251,12 @@
 
                     Console.WriteLine($"Actual locations for pos={pos}, length={length}:");
                     foreach (var actualLocation in actualLocations) {
-<<<<<<< HEAD
-                        Console.WriteLine(actualLocation.Span);
-=======
                         Console.WriteLine(actualLocation.Location);
->>>>>>> 41b1ce5c
                     }
 
                     Assert.AreEqual(expectedLocations.Length, actualLocations.Length);
                     for (int i = 0; i < expectedLocations.Length; i++) {
-<<<<<<< HEAD
-                        Assert.AreEqual(expectedLocations[i].Span, actualLocations[i].Span);
-=======
                         Assert.AreEqual(expectedLocations[i], actualLocations[i].Location);
->>>>>>> 41b1ce5c
                         if (expectedLocations[i].FilePath != null) {
                             Assert.AreEqual(expectedLocations[i].FilePath, Path.GetFileName(actualLocations[i].Location.FilePath));
                         }
