// Python Tools for Visual Studio
// Copyright(c) Microsoft Corporation
// All rights reserved.
//
// Licensed under the Apache License, Version 2.0 (the License); you may not use
// this file except in compliance with the License. You may obtain a copy of the
// License at http://www.apache.org/licenses/LICENSE-2.0
//
// THIS CODE IS PROVIDED ON AN  *AS IS* BASIS, WITHOUT WARRANTIES OR CONDITIONS
// OF ANY KIND, EITHER EXPRESS OR IMPLIED, INCLUDING WITHOUT LIMITATION ANY
// IMPLIED WARRANTIES OR CONDITIONS OF TITLE, FITNESS FOR A PARTICULAR PURPOSE,
// MERCHANTABLITY OR NON-INFRINGEMENT.
//
// See the Apache Version 2.0 License for specific language governing
// permissions and limitations under the License.

using System;
using System.Collections.Generic;
using System.ComponentModel.Composition.Hosting;
using System.Diagnostics;
using System.IO;
using System.Linq;
using System.Reflection;
using System.Runtime.ExceptionServices;
using System.Threading;
using System.Threading.Tasks;
using System.Windows.Input;
using Microsoft.PythonTools.Analysis.Analyzer;
using Microsoft.PythonTools.EnvironmentsList;
using Microsoft.PythonTools.Infrastructure;
using Microsoft.PythonTools.Interpreter;
using Microsoft.PythonTools.Parsing;
using Microsoft.VisualStudio.Shell.Interop;
using Microsoft.VisualStudio.TestTools.UnitTesting;
using Microsoft.Win32;
using TestUtilities;
using TestUtilities.Mocks;
using TestUtilities.Python;

namespace PythonToolsUITests {
    [TestClass]
    public class EnvironmentListTests {
        [ClassInitialize]
        public static void DoDeployment(TestContext context) {
            AssertListener.Initialize();
        }

        private static readonly List<string> DeleteFolder = new List<string>();

        [ClassCleanup]
        public static void DoCleanup() {
            foreach (var folder in DeleteFolder) {
                FileUtils.DeleteDirectory(folder);
            }
        }


        private static InterpreterConfiguration MockInterpreterConfiguration(string description, Version version, InterpreterUIMode uiMode) {
            return new InterpreterConfiguration(
                $"Mock|{Guid.NewGuid()}",
                description,
                // Path doesn't matter, as long as it exists
                PythonPaths.Versions.FirstOrDefault()?.PrefixPath,
                PythonPaths.Versions.FirstOrDefault()?.InterpreterPath,
                null,
                null,
                InterpreterArchitecture.Unknown,
                version,
                uiMode
            );
        }

        private static InterpreterConfiguration MockInterpreterConfiguration(string description, Version version) {
            return MockInterpreterConfiguration(description, version, InterpreterUIMode.Normal);
        }

        private static InterpreterConfiguration MockInterpreterConfiguration(string path) {
            return new InterpreterConfiguration($"Mock|{path}", path, Path.GetDirectoryName(path), path, "", "", InterpreterArchitecture.Unknown, new Version(2, 7));
        }

        [TestMethod, Priority(0)]
        [TestCategory("10s")]
        public void HasInterpreters() {
            var sp = new MockServiceProvider();
            var mockService = new MockInterpreterOptionsService();
            mockService.AddProvider(new MockPythonInterpreterFactoryProvider("Test Provider 1",
                new MockPythonInterpreterFactory(MockInterpreterConfiguration("Test Factory 1", new Version(2, 7))),
                new MockPythonInterpreterFactory(MockInterpreterConfiguration("Test Factory 2", new Version(3, 0))),
                new MockPythonInterpreterFactory(MockInterpreterConfiguration("Test Factory 3", new Version(3, 3)))
            ));
            mockService.AddProvider(new MockPythonInterpreterFactoryProvider("Test Provider 2",
                new MockPythonInterpreterFactory(MockInterpreterConfiguration("Test Factory 4", new Version(2, 7))),
                new MockPythonInterpreterFactory(MockInterpreterConfiguration("Test Factory 5", new Version(3, 0))),
                new MockPythonInterpreterFactory(MockInterpreterConfiguration("Test Factory 6", new Version(3, 3))),
                new MockPythonInterpreterFactory(MockInterpreterConfiguration("Test Factory 7", new Version(3, 3), InterpreterUIMode.Hidden))
            ));

            using (var wpf = new WpfProxy())
            using (var list = new EnvironmentListProxy(wpf)) {
                list.Service = mockService;
                list.Interpreters = mockService;
                var environments = list.Environments;

                Assert.AreEqual(6, environments.Count);
                AssertUtil.ContainsExactly(
                    wpf.Invoke(() => environments.Select(ev => ev.Description).ToList()),
                    "Test Factory 1",
                    "Test Factory 2",
                    "Test Factory 3",
                    "Test Factory 4",
                    "Test Factory 5",
                    "Test Factory 6"
                );
            }
        }

        [TestMethod, Priority(0)]
        [TestCategory("10s")]
        public void InterpretersWithSameNames() {
            var sp = new MockServiceProvider();
            var mockService = new MockInterpreterOptionsService();

            var fact1 = new MockPythonInterpreterFactory(MockInterpreterConfiguration("Test Factory 1", new Version(2, 7)));
            fact1.Properties[PythonRegistrySearch.CompanyPropertyKey] = "Company 1";
            var fact2 = new MockPythonInterpreterFactory(MockInterpreterConfiguration("Test Factory 1", new Version(2, 7)));
            fact2.Properties[PythonRegistrySearch.CompanyPropertyKey] = "Company 2";

            // Deliberately add fact2 twice, as we should only show that once.
            mockService.AddProvider(new MockPythonInterpreterFactoryProvider("Test Provider 1", fact1, fact2, fact2));

            using (var wpf = new WpfProxy())
            using (var list = new EnvironmentListProxy(wpf)) {
                list.Service = mockService;
                list.Interpreters = mockService;
                var environments = list.Environments;

                Assert.AreEqual(2, environments.Count);
                AssertUtil.ArrayEquals(
                    wpf.Invoke(() => environments.Select(ev => ev.Description).ToList()),
                    new[] { "Test Factory 1", "Test Factory 1" }
                );
                AssertUtil.ContainsExactly(
                    wpf.Invoke(() => environments.Select(ev => ev.Company).ToList()),
                    "Company 1",
                    "Company 2"
                );
            }
        }

        [TestMethod, Priority(2)]
        [TestCategory("10s")]
        public async Task InterpretersRaceCondition() {
            var container = CreateCompositionContainer();
            var service = container.GetExportedValue<IInterpreterOptionsService>();
            var interpreters = container.GetExportedValue<IInterpreterRegistryService>();
            var factories = Enumerable.Repeat(0, 5).Select(
                i => new MockPythonInterpreterFactory(
                    MockInterpreterConfiguration(string.Format("Test Factory {0}", i), new Version(2, 7))
                )
            ).ToList();
            var provider = new MockPythonInterpreterFactoryProvider("Test Provider", factories.ToArray());
            ((InterpreterRegistryService)interpreters).SetProviders(new[] {
                new Lazy<IPythonInterpreterFactoryProvider, Dictionary<string, object>>(
                    () => provider,
                    new Dictionary<string, object>() {
                        { "InterpreterFactoryId", "Mock" }
                    }
                )
            });

            var cts = new CancellationTokenSource(TimeSpan.FromSeconds(30));
            var ct = cts.Token;
            ExceptionDispatchInfo edi = null;

            EventHandler interpretersChanged = (s, e) => {
                Task.Run(() => {
                    try {
                        foreach (var f in factories) {
                            Thread.Sleep(1);
                            ct.ThrowIfCancellationRequested();
                            provider.AddFactory(f);
                        }

                        ct.ThrowIfCancellationRequested();
                        var interpretersList = interpreters.Interpreters.ToList();
                        Trace.TraceInformation("Got {0} interpreters", interpretersList.Count);
                    } catch (OperationCanceledException) {
                    } catch (Exception ex) {
                        edi = ExceptionDispatchInfo.Capture(ex);
                    }
                });
            };
            interpreters.InterpretersChanged += interpretersChanged;

            var t1 = Task.Run(() => {
                while (!ct.IsCancellationRequested) {
                    provider.AddFactory(factories.First());
                    Thread.Sleep(50);
                    if (edi != null) {
                        edi.Throw();
                    }
                    provider.RemoveAllFactories();
                }
            }, ct);
            var t2 = Task.Run(() => {
                try {
                    while (!ct.IsCancellationRequested) {
                        var interpretersList = interpreters.InterpretersOrDefault.ToList();
                        Trace.TraceInformation("Got {0} interpreters or default", interpretersList.Count);
                        Thread.Sleep(10);
                    }
                } finally {
                    cts.Cancel();
                }
            }, ct);

            try {
                await t1;
            } catch (OperationCanceledException) {
            } finally {
                cts.Cancel();
            }
            try {
                await t2;
            } catch (OperationCanceledException) {
            } finally {
                interpreters.InterpretersChanged -= interpretersChanged;
            }
        }

        [TestMethod, Priority(0)]
        public void NonDefaultInterpreter() {
            var mockProvider = new MockPythonInterpreterFactoryProvider("Test Provider 1",
                new MockPythonInterpreterFactory(MockInterpreterConfiguration("Test Factory 1", new Version(2, 7))),
                new MockPythonInterpreterFactory(MockInterpreterConfiguration("Test Factory 2", new Version(3, 0), InterpreterUIMode.CannotBeDefault)),
                new MockPythonInterpreterFactory(MockInterpreterConfiguration("Test Factory 3", new Version(3, 3), InterpreterUIMode.CannotBeAutoDefault))
            );

            using (var wpf = new WpfProxy())
            using (var list = new EnvironmentListProxy(wpf)) {
                var container = CreateCompositionContainer();
                var service = container.GetExportedValue<IInterpreterOptionsService>();
                var interpreters = container.GetExportedValue<IInterpreterRegistryService>();
                var oldDefault = service.DefaultInterpreter;
                var oldProviders = ((InterpreterRegistryService)interpreters).SetProviders(new[] {
                    new Lazy<IPythonInterpreterFactoryProvider, Dictionary<string, object>>(
                        () => mockProvider,
                        new Dictionary<string, object>() {
                            { "InterpreterFactoryId", "Mock" }
                        }
                    )
                });
                try {
                    list.Service = service;
                    list.Interpreters = interpreters;
                    var environments = list.Environments;

                    AssertUtil.AreEqual(
                        wpf.Invoke(() => environments.Select(ev => ev.Description).ToList()),
                        "Test Factory 1",
                        "Test Factory 2",
                        "Test Factory 3"
                    );
                    // TF 1 and 3 can be set as default
                    AssertUtil.AreEqual(
                        wpf.Invoke(() => environments.Select(ev => ev.CanBeDefault).ToList()),
                        true, false, true
                    );
                } finally {
                    ((InterpreterRegistryService)interpreters).SetProviders(oldProviders);
                    service.DefaultInterpreter = oldDefault;
                }
            }
        }

        [TestMethod, Priority(0)]
        public void AddFactories() {
            var mockService = new MockInterpreterOptionsService();
            using (var wpf = new WpfProxy())
            using (var list = wpf.Invoke(() => new EnvironmentListProxy(wpf))) {
                var provider = new MockPythonInterpreterFactoryProvider("Test Provider 1",
                    new MockPythonInterpreterFactory(MockInterpreterConfiguration("Test Factory 1", new Version(2, 7))),
                    new MockPythonInterpreterFactory(MockInterpreterConfiguration("Test Factory 2", new Version(3, 0))),
                    new MockPythonInterpreterFactory(MockInterpreterConfiguration("Test Factory 3", new Version(3, 3)))
                );

                list.Service = mockService;
                list.Interpreters = mockService;

                Assert.AreEqual(0, list.Environments.Count);

                mockService.AddProvider(provider);
                Assert.AreEqual(3, list.Environments.Count);
                provider.AddFactory(new MockPythonInterpreterFactory(MockInterpreterConfiguration("Test Factory 4", new Version(2, 7))));
                Assert.AreEqual(4, list.Environments.Count);
                provider.AddFactory(new MockPythonInterpreterFactory(MockInterpreterConfiguration("Test Factory 5", new Version(3, 0))));
                Assert.AreEqual(5, list.Environments.Count);
                provider.AddFactory(new MockPythonInterpreterFactory(MockInterpreterConfiguration("Test Factory 6", new Version(3, 3))));
                Assert.AreEqual(6, list.Environments.Count);
            }
        }

        [TestMethod, Priority(0)]
        public void FactoryWithInvalidPath() {
            using (var wpf = new WpfProxy())
            using (var list = new EnvironmentListProxy(wpf)) {
                var service = new MockInterpreterOptionsService();
                var provider = new MockPythonInterpreterFactoryProvider("Test Provider");
                service.AddProvider(provider);
                list.Service = service;
                list.Interpreters = service;

                foreach (string invalidPath in new string[] {
                    null,
                    "",
                    "NOT A REAL PATH",
                    "*\\?\\\"\\^"
                }) {
                    Console.WriteLine("Path: <{0}>", invalidPath ?? "(null)");
                    provider.RemoveAllFactories();
                    provider.AddFactory(new MockPythonInterpreterFactory(
                        new InterpreterConfiguration(
                            "Mock;" + Guid.NewGuid().ToString(),
                            "Test Factory",
                            invalidPath,
                            invalidPath,
                            "",
                            "",
                            InterpreterArchitecture.Unknown,
                            new Version(2, 7)
                        )
                    ));
                    var view = list.Environments.Single();
                    Assert.IsFalse(
                        list.CanExecute(DBExtension.StartRefreshDB, view),
                        string.Format("Should not be able to refresh DB for {0}", invalidPath)
                    );
                }
            }
        }

        [TestMethod, Priority(0)]
        public void FactoryWithValidPath() {
            using (var wpf = new WpfProxy())
            using (var list = new EnvironmentListProxy(wpf)) {
                var service = new MockInterpreterOptionsService();
                var provider = new MockPythonInterpreterFactoryProvider("Test Provider");
                service.AddProvider(provider);
                list.Service = service;
                list.Interpreters = service;

                foreach (var version in PythonPaths.Versions) {
                    Console.WriteLine("Path: <{0}>", version.InterpreterPath);
                    provider.RemoveAllFactories();
                    provider.AddFactory(new MockPythonInterpreterFactory(
                        version.Configuration
                    ));
                    var view = list.Environments.Single();
                    Assert.IsTrue(
                        list.CanExecute(DBExtension.StartRefreshDB, view),
                        string.Format("Cannot refresh DB for {0}", version.InterpreterPath)
                    );
                }
            }
        }

        [TestMethod, Priority(0)]
        public void RefreshDBStates() {
            using (var fact = new MockPythonInterpreterFactory(
                MockInterpreterConfiguration(
                    PythonPaths.Versions.First().InterpreterPath
                ),
                true
            ))
            using (var wpf = new WpfProxy())
            using (var list = new EnvironmentListProxy(wpf)) {
                list.CreateDBExtension = true;

                var mockService = new MockInterpreterOptionsService();
                mockService.AddProvider(new MockPythonInterpreterFactoryProvider("Test Provider 1", fact));
                list.Service = mockService;
                list.Interpreters = mockService;
                var view = list.Environments.Single();

                Assert.IsFalse(wpf.Invoke(() => view.IsRefreshingDB));
                Assert.IsTrue(list.CanExecute(DBExtension.StartRefreshDB, view));
                Assert.IsFalse(fact.IsCurrent);
                Assert.AreEqual(MockPythonInterpreterFactory.NoDatabaseReason, fact.GetIsCurrentReason(null));

                list.Execute(DBExtension.StartRefreshDB, view, CancellationTokens.After15s).GetAwaiter().GetResult();
                for (int retries = 10; retries > 0 && !wpf.Invoke(() => view.IsRefreshingDB); --retries) {
                    Thread.Sleep(200);
                }

                Assert.IsTrue(wpf.Invoke(() => view.IsRefreshingDB));
                Assert.IsFalse(list.CanExecute(DBExtension.StartRefreshDB, view));
                Assert.IsFalse(fact.IsCurrent);
                Assert.AreEqual(MockPythonInterpreterFactory.GeneratingReason, fact.GetIsCurrentReason(null));

                fact.EndGenerateCompletionDatabase(AnalyzerStatusUpdater.GetIdentifier(fact), false);
                for (int retries = 10; retries > 0 && wpf.Invoke(() => view.IsRefreshingDB); --retries) {
                    Thread.Sleep(1000);
                }

                Assert.IsFalse(wpf.Invoke(() => view.IsRefreshingDB));
                Assert.IsTrue(list.CanExecute(DBExtension.StartRefreshDB, view));
                Assert.IsFalse(fact.IsCurrent);
                Assert.AreEqual(MockPythonInterpreterFactory.MissingModulesReason, fact.GetIsCurrentReason(null));

                list.Execute(DBExtension.StartRefreshDB, view, CancellationTokens.After15s).GetAwaiter().GetResult();

                Assert.IsTrue(wpf.Invoke(() => view.IsRefreshingDB));
                Assert.IsFalse(list.CanExecute(DBExtension.StartRefreshDB, view));
                Assert.IsFalse(fact.IsCurrent);
                Assert.AreEqual(MockPythonInterpreterFactory.GeneratingReason, fact.GetIsCurrentReason(null));

                fact.EndGenerateCompletionDatabase(AnalyzerStatusUpdater.GetIdentifier(fact), true);
                for (int retries = 10; retries > 0 && wpf.Invoke(() => view.IsRefreshingDB); --retries) {
                    Thread.Sleep(1000);
                }

                Assert.IsFalse(wpf.Invoke(() => view.IsRefreshingDB));
                Assert.IsTrue(list.CanExecute(DBExtension.StartRefreshDB, view));
                Assert.IsTrue(fact.IsCurrent);
                Assert.AreEqual(MockPythonInterpreterFactory.UpToDateReason, fact.GetIsCurrentReason(null));
                Assert.AreEqual(MockPythonInterpreterFactory.UpToDateReason, fact.GetIsCurrentReason(null));
            }
        }


        [TestMethod, Priority(0)]
        public void InstalledFactories() {
            using (var wpf = new WpfProxy())
            using (var list = new EnvironmentListProxy(wpf)) {
                var container = CreateCompositionContainer();
                var service = container.GetExportedValue<IInterpreterOptionsService>();
                var interpreters = container.GetExportedValue<IInterpreterRegistryService>();
                list.Service = service;
                list.Interpreters = interpreters;

                var expected = new HashSet<string>(
                    PythonPaths.Versions
                        .Where(v => !v.IsIronPython)
                        .Select(v => v.InterpreterPath),
                    StringComparer.OrdinalIgnoreCase
                );
                var actual = wpf.Invoke(() => new HashSet<string>(
                    list.Environments
                        .Where(ev => ev.Factory.Configuration.Id.StartsWith("Global|PythonCore|"))
                        .Select(ev => ev.InterpreterPath),
                    StringComparer.OrdinalIgnoreCase
                ));

                Console.WriteLine("Expected - Actual: " + string.Join(", ", expected.Except(actual).OrderBy(s => s)));
                Console.WriteLine("Actual - Expected: " + string.Join(", ", actual.Except(expected).OrderBy(s => s)));

                AssertUtil.ContainsExactly(
                    actual,
                    expected
                );
            }
        }

        [TestMethod, Priority(0)]
        public void AddUpdateRemoveConfigurableFactory() {
            using (var wpf = new WpfProxy())
            using (var list = new EnvironmentListProxy(wpf)) {
                var container = CreateCompositionContainer();
                var service = container.GetExportedValue<IInterpreterOptionsService>();
                var interpreters = container.GetExportedValue<IInterpreterRegistryService>();
                list.Service = service;
                list.Interpreters = interpreters;

                var before = wpf.Invoke(() => new HashSet<string>(
                    list.Environments.Select(ev => (string)ev.InterpreterPath),
                    StringComparer.OrdinalIgnoreCase
                ));

                var id = Guid.NewGuid().ToString();
                string fact;

                using (new AssertInterpretersChanged(interpreters, TimeSpan.FromSeconds(5))) {
                    try {
                        fact = list.Service.AddConfigurableInterpreter(
                            id,
                            new InterpreterConfiguration(
                                "",
                                "Blah",
                                "",
                                TestData.GetPath("HelloWorld\\HelloWorld.pyproj")
                            )
                        );
                    } catch (Exception ex) when (!ex.IsCriticalException()) {
                        Registry.CurrentUser.DeleteSubKeyTree("Software\\Python\\VisualStudio\\" + id);
                        throw;
                    }
                }


                try {
                    var afterAdd = wpf.Invoke(() => new HashSet<string>(
                        list.Environments.Select(ev => (string)ev.InterpreterPath),
                        StringComparer.OrdinalIgnoreCase
                    ));

                    Assert.AreNotEqual(before.Count, afterAdd.Count, "Did not add a new environment");
                    AssertUtil.ContainsExactly(
                        afterAdd.Except(before),
                        TestData.GetPath("HelloWorld\\HelloWorld.pyproj")
                    );

                    using (new AssertInterpretersChanged(interpreters, TimeSpan.FromSeconds(5))) {
                        list.Service.AddConfigurableInterpreter(
                            id,
                            new InterpreterConfiguration(
                                "",
                                "test",
                                "",
                                TestData.GetPath("HelloWorld2\\HelloWorld.pyproj")
                            )
                        );
                    }

                    var afterUpdate = wpf.Invoke(() => new HashSet<string>(
                        list.Environments.Select(ev => (string)ev.InterpreterPath),
                        StringComparer.OrdinalIgnoreCase
                    ));

                    Assert.AreEqual(afterAdd.Count, afterUpdate.Count, "Should not add/remove an environment");
                    AssertUtil.ContainsExactly(
                        afterUpdate.Except(before),
                        TestData.GetPath("HelloWorld2\\HelloWorld.pyproj")
                    );
                } finally {
                    list.Service.RemoveConfigurableInterpreter(fact);
                }

                var afterRemove = wpf.Invoke(() => new HashSet<string>(
                    list.Environments.Select(ev => (string)ev.InterpreterPath),
                    StringComparer.OrdinalIgnoreCase
                ));
                AssertUtil.ContainsExactly(
                    afterRemove,
                    before
                );
            }
        }

        private static async Task AddCustomEnvironment(EnvironmentListProxy list) {

            var view = list.AddNewEnvironmentView;
            var extView = view.Extensions.OfType<ConfigurationExtensionProvider>().First().WpfObject;

            // Extension is not sited in the tool window, so we need
            // to set the DataContext in order to get the Subcontext
            extView.DataContext = view;
            var confView = (ConfigurationEnvironmentView)((System.Windows.Controls.Grid)extView.FindName("Subcontext")).DataContext;

            confView.Description = "Test Environment";
            confView.PrefixPath = @"C:\Test";
            confView.InterpreterPath = @"C:\Test\python.exe";
            confView.WindowsInterpreterPath = @"C:\Test\pythonw.exe";
            confView.VersionName = "3.5";
            confView.ArchitectureName = "32-bit";

            var origCount = list.Environments.Count;

            ((RoutedCommand)ConfigurationExtension.Apply).Execute(confView, extView);

            while (list.Environments.Count == origCount) {
                await Task.Delay(10);
            }
        }

        [TestMethod, Priority(0)]
        [TestCategory("60s")]
        public async Task AddUpdateRemoveConfigurableFactoryThroughUI() {
            using (var wpf = new WpfProxy())
            using (var list = new EnvironmentListProxy(wpf)) {
                string newId = null;
                var container = CreateCompositionContainer();
                var service = container.GetExportedValue<IInterpreterOptionsService>();
                var interpreters = container.GetExportedValue<IInterpreterRegistryService>();
                list.Service = service;
                list.Interpreters = interpreters;

                var before = wpf.Invoke(() => new HashSet<string>(
                    list.Environments.Where(ev => ev.Factory != null).Select(ev => ev.Factory.Configuration.Id)));

                try {
                    wpf.Invoke(() => AddCustomEnvironment(list)).Wait(10000);

                    var afterAdd = wpf.Invoke(() => new HashSet<string>(list.Environments.Where(ev => ev.Factory != null).Select(ev => ev.Factory.Configuration.Id)));
                    var difference = new HashSet<string>(afterAdd);
                    difference.ExceptWith(before);

                    Console.WriteLine("Added {0}", AssertUtil.MakeText(difference));
                    Assert.AreEqual(1, difference.Count, "Did not add a new environment");
                    var newEnv = interpreters.Interpreters.Single(f => difference.Contains(f.Configuration.Id));
                    newId = newEnv.Configuration.Id;

                    Assert.IsTrue(list.Service.IsConfigurable(newEnv.Configuration.Id), "Did not add a configurable environment");

                    // To remove the environment, we need to trigger the Remove
                    // command on the ConfigurationExtensionProvider's control
                    var view = wpf.Invoke(() => list.Environments.First(ev => ev.Factory.Configuration.Id == newId));
                    var extView = wpf.Invoke(() => view.Extensions.OfType<ConfigurationExtensionProvider>().First().WpfObject);
                    var confView = wpf.Invoke(() => {
                        // Extension is not sited in the tool window, so we need
                        // to set the DataContext in order to get the Subcontext
                        extView.DataContext = view;
                        return (ConfigurationEnvironmentView)((System.Windows.Controls.Grid)extView.FindName("Subcontext")).DataContext;
                    });
                    await wpf.Execute((RoutedCommand)ConfigurationExtension.Remove, extView, confView, CancellationTokens.After15s);
                    await Task.Delay(500);

                    var afterRemove = wpf.Invoke(() => new HashSet<string>(list.Environments.Where(ev => ev.Factory != null).Select(ev => ev.Factory.Configuration.Id)));
                    AssertUtil.ContainsExactly(afterRemove, before);
                } finally {
                    // Just in case, we want to clean up the registration
                    if (newId != null) {
                        string company, tag;
                        if (CPythonInterpreterFactoryConstants.TryParseInterpreterId(newId, out company, out tag) &&
                            company == "VisualStudio") {
                            Registry.CurrentUser.DeleteSubKeyTree("Software\\Python\\VisualStudio\\" + tag, false);
                        }
                    }
                }
            }
        }

        [TestMethod, Priority(0)]
        public void ChangeDefault() {
            var container = CreateCompositionContainer();
            var service = container.GetExportedValue<IInterpreterOptionsService>();
            var interpreters = container.GetExportedValue<IInterpreterRegistryService>();
            using (var defaultChanged = new AutoResetEvent(false))
            using (var wpf = new WpfProxy())
            using (var list = new EnvironmentListProxy(wpf)) {
                service.DefaultInterpreterChanged += (s, e) => { defaultChanged.SetIfNotDisposed(); };
                list.Service = service;
                list.Interpreters = interpreters;
                var originalDefault = service.DefaultInterpreter;
                try {
                    foreach (var interpreter in interpreters.Interpreters) {
                        var environment = list.Environments.FirstOrDefault(ev =>
                            ev.Factory == interpreter
                        );
                        Assert.IsNotNull(environment, string.Format("Did not find {0}", interpreter.Configuration.Description));

                        if (!list.CanExecute(EnvironmentView.MakeGlobalDefault, environment)) {
                            Console.WriteLine("Skipping {0} because it cannot be made the default", interpreter.Configuration.Id);
                            continue;
                        }
                        var before = service.DefaultInterpreter;
                        Console.WriteLine("Changing default from {0} to {1}", before.Configuration.Id, interpreter.Configuration.Id);
                        list.Execute(EnvironmentView.MakeGlobalDefault, environment, CancellationTokens.After15s);
                        Assert.IsTrue(defaultChanged.WaitOne(TimeSpan.FromSeconds(10.0)), "Setting default took too long");

                        Assert.AreEqual(interpreter, service.DefaultInterpreter,
                            string.Format(
                                "Failed to change default from {0} to {1}",
                                service.DefaultInterpreter.Configuration.Id,
                                interpreter.Configuration.Id
                        ));
                    }
                } finally {
                    service.DefaultInterpreter = originalDefault;
                }
            }
        }

        private static Task WaitForEvent(CancellationToken cancellationToken, Action<EventHandler> add, Action<EventHandler> remove) {
            var tcs = new TaskCompletionSource<object>();
            if (cancellationToken.CanBeCanceled) {
                cancellationToken.Register(() => tcs.TrySetCanceled());
            }
            EventHandler evt = (s, e) => { tcs.SetResult(null); };
            var mre = new ManualResetEventSlim();
            add(evt);
            tcs.Task.ContinueWith(t => {
                remove(evt);
            });
            return tcs.Task;
        }

        [TestMethod, Priority(0)]
        [TestCategory("10s")]
        public async Task PipExtension() {
            var service = MakeEmptyVEnv(usePipPackageManager: true);

            using (var wpf = new WpfProxy())
            using (var list = new EnvironmentListProxy(wpf)) {
                list.CreatePipExtension = true;
                list.Service = service;
                list.Interpreters = service;

                var environment = list.Environments.Single();
                var pip = list.GetExtensionOrAssert<PipExtensionProvider>(environment);

                // Allow the initial scan to complete
                var ppm = (PipPackageManager)pip._packageManager;
                await Task.Delay(500);
                await ppm._working.WaitAsync(1500);
                ppm._working.Release();

                Assert.AreEqual(false, pip.IsPipInstalled, "venv should not install pip");
                var task = wpf.Invoke(() => pip.InstallPip().ContinueWith(LogException));
                Assert.IsTrue(task.Wait(TimeSpan.FromSeconds(120.0)), "pip install timed out");
                Assert.IsTrue(task.Result, "pip install failed");
                Assert.AreEqual(true, pip.IsPipInstalled, "pip was not installed");

                var packages = await pip.GetInstalledPackagesAsync();
                AssertUtil.ContainsAtLeast(packages.Select(pv => pv.Name), "pip", "setuptools");

                task = wpf.Invoke(() => pip.InstallPackage(new PackageSpec("ptvsd")).ContinueWith(LogException));
                Assert.IsTrue(task.Wait(TimeSpan.FromSeconds(60.0)), "pip install ptvsd timed out");
                Assert.IsTrue(task.Result, "pip install ptvsd failed");
                packages = await pip.GetInstalledPackagesAsync();
                AssertUtil.ContainsAtLeast(packages.Select(pv => pv.Name), "ptvsd");

                task = wpf.Invoke(() => pip.UninstallPackage(new PackageSpec("ptvsd")).ContinueWith(LogException));
                Assert.IsTrue(task.Wait(TimeSpan.FromSeconds(60.0)), "pip uninstall ptvsd timed out");
                Assert.IsTrue(task.Result, "pip uninstall ptvsd failed");
                packages = await pip.GetInstalledPackagesAsync();
                AssertUtil.DoesntContain(packages.Select(pv => pv.Name), "ptvsd");
            }
        }

<<<<<<< HEAD
        [TestMethod, Priority(0)]
=======
        [TestMethod, Priority(1)]
        [TestCategory("10s")]
        public async Task CondaExtension() {
            var service = MakeEmptyCondaEnv(PythonLanguageVersion.V36);

            using (var wpf = new WpfProxy())
            using (var list = new EnvironmentListProxy(wpf)) {
                list.CreatePipExtension = true;
                list.Service = service;
                list.Interpreters = service;

                var environment = list.Environments.Single();
                var pip = list.GetExtensionOrAssert<PipExtensionProvider>(environment);

                // Allow the initial scan to complete
                var cpm = (CondaPackageManager)pip._packageManager;
                await Task.Delay(500);
                await cpm._working.WaitAsync(12500);
                cpm._working.Release();

                var packages = await pip.GetInstalledPackagesAsync();
                AssertUtil.ContainsAtLeast(packages.Select(pv => pv.Name), "pip", "python", "setuptools", "wheel");

                var task = wpf.Invoke(() => pip.InstallPackage(new PackageSpec("requests")).ContinueWith(LogException));
                Assert.IsTrue(task.Wait(TimeSpan.FromSeconds(60.0)), "conda install resquests timed out");
                Assert.IsTrue(task.Result, "conda install requests failed");
                packages = await pip.GetInstalledPackagesAsync();
                AssertUtil.ContainsAtLeast(packages.Select(pv => pv.Name), "requests");

                task = wpf.Invoke(() => pip.UninstallPackage(new PackageSpec("requests")).ContinueWith(LogException));
                Assert.IsTrue(task.Wait(TimeSpan.FromSeconds(60.0)), "conda uninstall requests timed out");
                Assert.IsTrue(task.Result, "conda uninstall requests failed");
                packages = await pip.GetInstalledPackagesAsync();
                AssertUtil.DoesntContain(packages.Select(pv => pv.Name), "requests");
            }
        }

        [TestMethod, Priority(1)]
>>>>>>> dc445213
        public async Task SaveLoadCache() {
            var cachePath = Path.Combine(TestData.GetTempPath(), "pip.cache");
            using (var cache = new TestPipPackageCache(cachePath)) {
                AssertUtil.ContainsExactly(await cache.TestGetAllPackageNamesAsync());

                await cache.TestInjectPackageAsync("azure==0.9", "azure description");
                await cache.TestInjectPackageAsync("ptvsd==1.0", "ptvsd description");

                AssertUtil.ContainsExactly(await cache.TestGetAllPackageSpecsAsync(),
                    "azure==0.9 #azure description",
                    "ptvsd==1.0 #ptvsd description"
                );

                await cache.TestWriteCacheToDiskAsync();
            }

            using (var cache = new TestPipPackageCache(cachePath)) {
                AssertUtil.ContainsExactly(await cache.TestGetAllPackageNamesAsync());

                await cache.TestReadCacheFromDiskAsync();

                AssertUtil.ContainsExactly(await cache.TestGetAllPackageSpecsAsync(),
                    "azure==0.9 #azure description",
                    "ptvsd==1.0 #ptvsd description"
                );

            }
        }

        [TestMethod, Priority(0)]
        public async Task UpdatePackageInfo() {
            var pm = new MockPackageManager();
            
            var pv = new PipPackageView(pm, PackageSpec.FromRequirement("ptvsd==0.9"), true);

            var changes = new List<string>();
            pv.PropertyChanged += (s, e) => { changes.Add(e.PropertyName); };
            var desc = pv.Description;
            var ver = pv.UpgradeVersion;

            AssertUtil.ContainsExactly(changes);
            Assert.AreNotEqual("ptvsd description", desc);
            Assert.IsTrue(ver.IsEmpty, "Expected empty version, not {0}".FormatInvariant(ver));

            pm.AddInstallable(new PackageSpec("ptvsd", "1.0") { Description = "ptvsd description" });
            var desc2 = pv.Description;

            await Task.Delay(100);

            AssertUtil.ContainsExactly(changes, "Description", "UpgradeVersion");
            Assert.AreNotEqual(desc, pv.Description);
            Assert.IsTrue(pv.UpgradeVersion.CompareTo(pv.Version) > 0,
                string.Format("Expected {0} > {1}", pv.UpgradeVersion, pv.Version)
            );
        }

        [TestMethod, Priority(0)]
        [TestCategory("10s")]
        public void VendorInfo() {
            var sp = new MockServiceProvider();
            var mockService = new MockInterpreterOptionsService();

            var v = new Version(3, 5);
            var noInfo = new MockPythonInterpreterFactory(MockInterpreterConfiguration("1 No Info", v));
            var vendor = new MockPythonInterpreterFactory(MockInterpreterConfiguration("2 Vendor", v));
            var supportUrl = new MockPythonInterpreterFactory(MockInterpreterConfiguration("3 SupportUrl", v));
            var bothInfo = new MockPythonInterpreterFactory(MockInterpreterConfiguration("4 Both Info", v));

            bothInfo.Properties[EnvironmentView.CompanyKey] = vendor.Properties[EnvironmentView.CompanyKey] = "Vendor Name";
            bothInfo.Properties[EnvironmentView.SupportUrlKey] = supportUrl.Properties[EnvironmentView.SupportUrlKey] = "http://example.com";

            mockService.AddProvider(new MockPythonInterpreterFactoryProvider("Test Provider", noInfo, vendor, supportUrl, bothInfo));

            using (var wpf = new WpfProxy())
            using (var list = new EnvironmentListProxy(wpf)) {
                list.Service = mockService;
                list.Interpreters = mockService;
                var environments = list.Environments;

                Assert.AreEqual(4, environments.Count);
                AssertUtil.AreEqual(
                    wpf.Invoke(() => environments.Select(ev => ev.Company).ToList()),
                    "",
                    "Vendor Name",
                    "",
                    "Vendor Name"
                );
                AssertUtil.AreEqual(
                    wpf.Invoke(() => environments.Select(ev => ev.SupportUrl).ToList()),
                    "",
                    "",
                    "http://example.com",
                    "http://example.com"
                );
            }
        }

        [TestMethod, Priority(0)]
        public void FileNameEllipsis() {
            TestFileNameEllipsis("C:\\Python\\python.exe", "C:\\", "Python", "\\python.exe");
            TestFileNameEllipsis("C:\\Python\\lib\\", "C:\\", "Python", "\\lib\\");
            TestFileNameEllipsis("C:\\python.exe", "C:", "", "\\python.exe");
            TestFileNameEllipsis("\\python.exe", "", "", "\\python.exe");
            TestFileNameEllipsis("python.exe", "", "", "python.exe");
            TestFileNameEllipsis("\\lib\\", "", "", "\\lib\\");
            TestFileNameEllipsis("lib\\", "", "", "lib\\");
            TestFileNameEllipsis("", "", "", "");
        }

        private static void TestFileNameEllipsis(string path, string head, string body, string tail) {
            var h = (string)new FileNameEllipsisConverter { IncludeHead = true }.Convert(path, typeof(string), null, null);
            var b = (string)new FileNameEllipsisConverter { IncludeBody = true }.Convert(path, typeof(string), null, null);
            var t = (string)new FileNameEllipsisConverter { IncludeTail = true }.Convert(path, typeof(string), null, null);

            Assert.AreEqual(head + "|" + body + "|" + tail, h + "|" + body + "|" + tail);
        }

        #region Test Helpers

        private static bool LogException(Task task) {
            var ex = task.Exception;
            if (ex != null) {
                Console.WriteLine(ex.InnerException ?? ex);
                return false;
            }
            return true;
        }

        private MockInterpreterOptionsService MakeEmptyVEnv(bool usePipPackageManager = false) {
            var python = PythonPaths.Versions.FirstOrDefault(p =>
                p.IsCPython && Directory.Exists(Path.Combine(p.PrefixPath, "Lib", "venv"))
            );
            if (python == null) {
                Assert.Inconclusive("Requires Python with venv");
            }

            var env = TestData.GetTempPath();
            if (env.Length > 140) {
                env = Path.Combine(Path.GetTempPath(), Path.GetRandomFileName());
                DeleteFolder.Add(env);
            }
            using (var proc = ProcessOutput.RunHiddenAndCapture(
                python.InterpreterPath, "-m", "venv", env, "--clear"
            )) {
                Console.WriteLine(proc.Arguments);
                proc.Wait();
                foreach (var line in proc.StandardOutputLines.Concat(proc.StandardErrorLines)) {
                    Console.WriteLine(line);
                }
                Assert.AreEqual(0, proc.ExitCode ?? -1, "Failed to create venv");
            }

            // Forcibly remove pip so we can reinstall it
            foreach (var dir in Directory.EnumerateDirectories(Path.Combine(env, "lib", "site-packages"))) {
                Directory.Delete(dir, true);
            }

            var service = new MockInterpreterOptionsService();
            var provider = new MockPythonInterpreterFactoryProvider("VEnv Provider");
            var factory = new MockPythonInterpreterFactory(
                new InterpreterConfiguration(
                    "Mock;" + Guid.NewGuid().ToString(),
                    Path.GetFileName(PathUtils.TrimEndSeparator(env)),
                    env,
                    PathUtils.FindFile(env, "python.exe"),
                    PathUtils.FindFile(env, "python.exe"),
                    "PYTHONPATH",
                    python.Architecture,
                    python.Version.ToVersion()
                )
            );
            if (usePipPackageManager) {
                factory.PackageManager = new PipPackageManager(false);
                factory.PackageManager.SetInterpreterFactory(factory);
            }
            provider.AddFactory(factory);
            service.AddProvider(provider);
            return service;
        }

        private MockInterpreterOptionsService MakeEmptyCondaEnv(PythonLanguageVersion version) {
            var python = PythonPaths.AnacondaVersions.FirstOrDefault(p =>
                p.IsCPython && File.Exists(Path.Combine(p.PrefixPath, "scripts", "conda.exe"))
            );
            if (python == null) {
                Assert.Inconclusive("Requires Anaconda or Miniconda");
            }

            var env = TestData.GetTempPath(randomSubPath: true);
            if (env.Length > 140) {
                env = Path.Combine(Path.GetTempPath(), Path.GetRandomFileName());
                DeleteFolder.Add(env);
            }
            using (var proc = ProcessOutput.RunHiddenAndCapture(
                Path.Combine(python.PrefixPath, "scripts", "conda.exe"),
                "create",
                "-p",
                env,
                "python=={0}".FormatInvariant(version.ToVersion().ToString()),
                "-y"
            )) {
                Console.WriteLine(proc.Arguments);
                proc.Wait();
                foreach (var line in proc.StandardOutputLines.Concat(proc.StandardErrorLines)) {
                    Console.WriteLine(line);
                }
                Assert.AreEqual(0, proc.ExitCode ?? -1, "Failed to create conda environment");
            }

            var service = new MockInterpreterOptionsService();
            var provider = new MockPythonInterpreterFactoryProvider("Conda Env Provider");
            var factory = new MockPythonInterpreterFactory(
                new InterpreterConfiguration(
                    "Mock;" + Guid.NewGuid().ToString(),
                    Path.GetFileName(PathUtils.TrimEndSeparator(env)),
                    env,
                    PathUtils.FindFile(env, "python.exe"),
                    PathUtils.FindFile(env, "python.exe"),
                    "PYTHONPATH",
                    python.Architecture,
                    python.Version.ToVersion()
                )
            );
            factory.PackageManager = new CondaPackageManager(false);
            factory.PackageManager.SetInterpreterFactory(factory);
            provider.AddFactory(factory);
            service.AddProvider(provider);
            return service;
        }

        sealed class EnvironmentListProxy : IDisposable {
            private readonly WpfProxy _proxy;
            private readonly ToolWindow _window;

            public EnvironmentListProxy(WpfProxy proxy) {
                _proxy = proxy;
                _window = proxy.InvokeWithRetry(() => new ToolWindow());
                _window.ViewCreated += Window_ViewCreated;
            }

            public void Dispose() {
                if (_window != null) {
                    _proxy.Invoke(() => _window.Dispose());
                }
            }

            public ToolWindow Window {
                get { return _window; }
            }

            private void Window_ViewCreated(object sender, EnvironmentViewEventArgs e) {
                if (CreateDBExtension) {
                    var withDb = e.View.Factory as PythonInterpreterFactoryWithDatabase;
                    if (withDb != null && !string.IsNullOrEmpty(withDb.DatabasePath)) {
                        e.View.Extensions.Add(new DBExtensionProvider(withDb));
                    }
                }
                if (CreatePipExtension && e.View.Factory.PackageManager != null) {
                    var pip = new PipExtensionProvider(e.View.Factory);
                    pip.OutputTextReceived += (s, e2) => Console.Write("OUT: "+ e2.Data);
                    pip.ErrorTextReceived += (s, e2) => Console.Write("ERR: " + e2.Data);
                    e.View.Extensions.Add(pip);
                }
            }

            public bool CreateDBExtension { get; set; }
            public bool CreatePipExtension { get; set; }

            public IInterpreterOptionsService Service {
                get {
                    return _proxy.Invoke(() => Window.Service);
                }
                set {
                    _proxy.Invoke(() => { Window.Service = value; });
                }
            }

            public IInterpreterRegistryService Interpreters {
                get {
                    return _proxy.Invoke(() => Window.Interpreters);
                }
                set {
                    _proxy.Invoke(() => { Window.Interpreters = value; });
                }
            }

            public List<EnvironmentView> Environments {
                get {
                    return _proxy.Invoke(() =>
                        Window._environments
                            .Where(ev => !EnvironmentView.IsAddNewEnvironmentView(ev) && !EnvironmentView.IsOnlineHelpView(ev))
                            .ToList()
                    );
                }
            }

            public EnvironmentView AddNewEnvironmentView {
                get {
                    return _proxy.Invoke(() => Window._environments.Single(ev => EnvironmentView.IsAddNewEnvironmentView(ev)));
                }
            }

            public bool CanExecute(RoutedCommand command, object parameter) {
                return _proxy.CanExecute(command, _window, parameter);
            }

            public Task Execute(RoutedCommand command, object parameter, CancellationToken token) {
                return _proxy.Execute(command, _window, parameter, token);
            }

            public T GetExtensionOrDefault<T>(EnvironmentView view) where T : IEnvironmentViewExtension {
                var ext = _proxy.Invoke(() => view.Extensions.OfType<T>().FirstOrDefault());
                if (ext != null) {
                    // Get the WpfObject to ensure it is constructed on the
                    // UI thread.
                    var fe = _proxy.Invoke(() => ext.WpfObject);
                }
                return ext;
            }

            public T GetExtensionOrAssert<T>(EnvironmentView view) where T : IEnvironmentViewExtension {
                var ext = GetExtensionOrDefault<T>(view);
                Assert.IsNotNull(ext, "Unable to get " + typeof(T).Name);
                return ext;
            }
        }

        static CompositionContainer CreateCompositionContainer(bool defaultProviders = true) {
            var sp = new MockServiceProvider();
            sp.Services[typeof(SVsActivityLog).GUID] = new MockActivityLog();
            var settings = new MockSettingsManager();
            sp.Services[typeof(SVsSettingsManager).GUID] = settings;

            return InterpreterCatalog.CreateContainer(typeof(IInterpreterRegistryService), typeof(IInterpreterOptionsService));
        }

        sealed class AssertInterpretersChanged : IDisposable {
            private readonly ManualResetEvent _evt;
            private readonly IInterpreterRegistryService _service;
            private readonly TimeSpan _timeout;

            public AssertInterpretersChanged(IInterpreterRegistryService service, TimeSpan timeout) {
                _service = service;
                _evt = new ManualResetEvent(false);
                _timeout = timeout;
                _service.InterpretersChanged += Service_InterpretersChanged;
            }

            private void Service_InterpretersChanged(object sender, EventArgs e) {
                _evt.Set();
            }

            public void Dispose() {
                bool changed = _evt.WaitOne((int)_timeout.TotalMilliseconds);
                _service.InterpretersChanged -= Service_InterpretersChanged;
                _evt.Dispose();
                Assert.IsTrue(changed, "No change observed");
            }
        }

        #endregion
    }

    class TestPipPackageCache : PipPackageCache {
        public TestPipPackageCache(string cachePath = null) : base(
            null, null,
            cachePath ?? Path.Combine(TestData.GetTempPath(), "test.cache")
        ) {
            _userCount = 1;
        }

        internal async Task<PackageSpec> TestInjectPackageAsync(string packageSpec, string description) {
            await _cacheLock.WaitAsync();
            try {
                var p = PackageSpec.FromRequirement(packageSpec);
                p.Description = description;
                _cache[p.Name] = p;
                _cacheAge = DateTime.Now;
                return p;
            } finally {
                _cacheLock.Release();
            }
        }

        internal async Task TestClearPackagesAsync() {
            await _cacheLock.WaitAsync();
            try {
                _cache.Clear();
                _cacheAge = DateTime.MinValue;
            } finally {
                _cacheLock.Release();
            }
        }

        internal async Task<List<string>> TestGetAllPackageNamesAsync() {
            await _cacheLock.WaitAsync();
            try {
                return _cache.Keys.ToList();
            } finally {
                _cacheLock.Release();
            }
        }

        internal async Task<List<string>> TestGetAllPackageSpecsAsync() {
            await _cacheLock.WaitAsync();
            try {
                return _cache.Values.Select(p => "{0} #{1}".FormatInvariant(p.FullSpec, p.Description)).ToList();
            } finally {
                _cacheLock.Release();
            }
        }

        internal async Task TestWriteCacheToDiskAsync() {
            await _cacheLock.WaitAsync();
            try {
                using (var cts = new CancellationTokenSource(5000)) {
                    await WriteCacheToDiskAsync(cts.Token);
                }
            } finally {
                _cacheLock.Release();
            }
        }

        internal async Task TestReadCacheFromDiskAsync() {
            await _cacheLock.WaitAsync();
            try {
                using (var cts = new CancellationTokenSource(5000)) {
                    await ReadCacheFromDiskAsync(cts.Token);
                }
            } finally {
                _cacheLock.Release();
            }
        }
    }
}<|MERGE_RESOLUTION|>--- conflicted
+++ resolved
@@ -727,10 +727,7 @@
             }
         }
 
-<<<<<<< HEAD
-        [TestMethod, Priority(0)]
-=======
-        [TestMethod, Priority(1)]
+        [TestMethod, Priority(0)]
         [TestCategory("10s")]
         public async Task CondaExtension() {
             var service = MakeEmptyCondaEnv(PythonLanguageVersion.V36);
@@ -767,8 +764,7 @@
             }
         }
 
-        [TestMethod, Priority(1)]
->>>>>>> dc445213
+        [TestMethod, Priority(0)]
         public async Task SaveLoadCache() {
             var cachePath = Path.Combine(TestData.GetTempPath(), "pip.cache");
             using (var cache = new TestPipPackageCache(cachePath)) {
@@ -957,7 +953,7 @@
                 Assert.Inconclusive("Requires Anaconda or Miniconda");
             }
 
-            var env = TestData.GetTempPath(randomSubPath: true);
+            var env = TestData.GetTempPath();
             if (env.Length > 140) {
                 env = Path.Combine(Path.GetTempPath(), Path.GetRandomFileName());
                 DeleteFolder.Add(env);
